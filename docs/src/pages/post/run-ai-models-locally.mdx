--- conflicted
+++ resolved
@@ -1,10 +1,6 @@
 ---
 title: "How to run AI models locally as a beginner?"
-<<<<<<< HEAD
-description: "A straightforward guide to running AI models locally for enhanced privacy, regardless of your background."
-=======
 description: "A straightforward guide to running AI models locally on your computer, regardless of your background."
->>>>>>> b9800ff6
 tags: AI, local models, Jan, GGUF, privacy, local AI
 categories: guides
 date: 2025-01-31

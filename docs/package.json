{
  "name": "docs",
  "version": "0.0.0",
  "private": true,
  "scripts": {
    "docusaurus": "docusaurus",
    "start": "docusaurus start --port 3001",
    "build": "docusaurus build",
    "swizzle": "docusaurus swizzle",
    "deploy": "docusaurus deploy",
    "clear": "docusaurus clear",
    "serve": "docusaurus serve",
    "write-translations": "docusaurus write-translations",
    "write-heading-ids": "docusaurus write-heading-ids"
  },
  "dependencies": {
    "@docusaurus/core": "2.4.1",
    "@docusaurus/preset-classic": "2.4.1",
    "@docusaurus/theme-live-codeblock": "^2.4.1",
    "@headlessui/react": "^1.7.17",
    "@heroicons/react": "^2.0.18",
    "@mdx-js/react": "^1.6.22",
    "autoprefixer": "^10.4.16",
    "clsx": "^1.2.1",
<<<<<<< HEAD
    "posthog-docusaurus": "^2.0.0",
=======
    "postcss": "^8.4.30",
>>>>>>> cc898618
    "prism-react-renderer": "^1.3.5",
    "react": "^17.0.2",
    "react-dom": "^17.0.2",
    "redocusaurus": "^1.6.3",
    "tailwindcss": "^3.3.3"
  },
  "devDependencies": {
    "@docusaurus/module-type-aliases": "2.4.1"
  },
  "browserslist": {
    "production": [
      ">0.5%",
      "not dead",
      "not op_mini all"
    ],
    "development": [
      "last 1 chrome version",
      "last 1 firefox version",
      "last 1 safari version"
    ]
  },
  "engines": {
    "node": ">=16.14"
  }
}<|MERGE_RESOLUTION|>--- conflicted
+++ resolved
@@ -22,11 +22,8 @@
     "@mdx-js/react": "^1.6.22",
     "autoprefixer": "^10.4.16",
     "clsx": "^1.2.1",
-<<<<<<< HEAD
     "posthog-docusaurus": "^2.0.0",
-=======
     "postcss": "^8.4.30",
->>>>>>> cc898618
     "prism-react-renderer": "^1.3.5",
     "react": "^17.0.2",
     "react-dom": "^17.0.2",

---
title: How We Hire at Jan
slug: /handbook/core-contributors/how-we-hire
description: See how open-source LLM AI company Jan.ai (maker of Jan framework) approaches team building and hiring.
keywords:
  [
    Jan AI,
    Jan,
    ChatGPT alternative,
    local AI,
    private AI,
    conversational AI,
    no-subscription fee,
    large language model,
    handbook,
  ]
<<<<<<< HEAD

`The purpose - To conduct fair, unbiased interviews that focus on identifying candidates with initiative, scrappiness, and a good fit for a core contributor role at Jan.`

### Our key principles

 #### Avoiding Bias 
    
 #### Be aware of "halo" and "horns" effects where first impressions unduly influence the entire interview.
 
 Tempting as it is to judge someone on the fact that they *also* binge watched Severance, every role at Jan is a key hire- and should be interviewed to the same standard.  
      
    What does fair interviewing look like at Jan?  
    At Jan, the team assesses candidates based on their skills, experiences, and fit for the role and company culture. We expect an in turn assessment and healthy curiosity.
      
    
 #### We’re striving for a middle ground between hiring exclusively within our network (like PayPal the early days) and broader, more open hiring practices that reduce bias.  
[](https://lh7-us.googleusercontent.com/5y8jnYp3orRwwH1CeoULq0HXmx4V05rbTcrYieVl9NXRnGZy06KdqskUjshtOkVvLpfsVsZQ4TQWHufjiBA_iTMkqPVDF0_qsGtyuKgWdkzHHWQT1bzlzXy40W9KuA9HaAfO7BXP4Bo5BSufv3wA-JU)  
      
    What the candidate is looking for is just as important as what we at Jan are looking for.  
      
    Value alignment isn’t something that’s often spoken about when hiring for a new role. At Jan, we believe that value alignment is the stuff folks really mean when they say “culture fit”. 
    

    
 #### ![](https://lh7-us.googleusercontent.com/NuQEgHNFR6UNvPxO29h8FfbbjlDBW33WHsQ2Y8WF162FfUpf_tKiC42mMUNtx_8DXJhRoYxoRtPsZgMYY8eJO8ZPLJu9Hx66BG7-zAMG3jYQsqybBhaIywMDVX0PO04q26Z5baTWWykxR8gHwjOM-Vk)  
      
#     We care about  
      
    
 #### Initiative and Scrappiness
    
 We want people on the team who  demonstrate resourcefulness, problem-solving skills, and the ability to thrive in a bootstrapped, open-source environment. (this isn’t a mandated “do more with less!” statement, more- we appreciate those who *get* where we’re coming from.  
        
    
 #### Diversity, Equity, and Inclusion (DEI) 
    
While we don't have a large DEI program, we are committed to inclusivity and respect for diverse opinions and backgrounds. Our focus is on individual merit and cultural fit, rather than ticking DEI checkboxes.
     
    
 #### Values
     The stuff that’s hard to put into words but you can always tell when it’s missing in your company. Our values play out in our everyday behaviours.  
      
    

### The kinds of questions you could expect from an interview

- Can you describe a time when you had to be resourceful or "scrappy" to solve a problem? What was the outcome?
    
    
- How do you stay motivated and productive in environments with limited resources or guidance?
    

    
- Can you give an example of a successful project you contributed to in an open-source community?
    
 
    
- How do you handle disagreements or differing opinions in a professional setting?
    
    
- Describe a situation where you took the initiative in a project or task. What drove you to take charge?
    
    
- In your view, what's the most challenging aspect of working in a bootstrapped company, and how would you navigate this challenge?
      
    
- How do you prioritise tasks? 
    
    
- Can you discuss a time when you had to learn a new skill or technology quickly to complete a task? How did you approach this?
      
    
- What does 'cultural fit' mean to you, and why do you think it's important in a workplace?
      
    
- How do you balance the need for collaboration with independent work in your professional life?
    

## The (Ideal) process

#### Pre-Interview 

Review the candidate's resume and portfolio without preconceived notions. Focus on their skills and experiences relevant to the role.

#### During the Interview (internal notes)

Use the questions as a guide but be flexible to explore interesting points raised by the candidate.Ask the same questions of everyone if possible.

`Observe not just what they say, but how they think and approach problems.`

#### Post-Interview 

Evaluate candidates based on their responses, skills, potential cultural fit, and ability to contribute to Jans goals within their proposed function. Avoid making snap judgments based on first impressions or personal biases.

#### Decision Making

 Combine feedback from everyone involved in hiring. Consider how the new hire would engage with others in their pod and the wider team.  
  
  
Hiring isn’t easy and at Jan, we’re aiming to be as transparent and inclusive as we can- with the knowledge that as a small core contributor team, we need to be extremely selective about who we onboard.

The intention is they’re here for the long haul!  
  
  

 
---
=======
---

**The purpose** - To conduct fair, unbiased interviews that focus on identifying candidates with initiative, scrappiness, and a good fit for a core contributor role at Jan.

### Our key principles

#### Avoiding Bias

Be aware of the "halo" and "horns" effects where first impressions unduly influence the entire interview. Tempting as it is to judge someone on the fact that they _also_ binge-watched. Severance, every role at Jan is a key hire and should be interviewed to the same standard.

What does fair interviewing look like at Jan?

At Jan, the team assesses candidates based on their skills, experiences, and fit for the role and company culture. We expect an in-turn assessment and healthy curiosity.

We’re striving for a middle ground between hiring exclusively within our network (like PayPal in the early days) and broader, more open hiring practices that reduce bias.

![Image](https://lh7-us.googleusercontent.com/RseMBGi1PJy1iRWlCswuwV77zExwjEeMqQlW1YTvy9nOlNOrQTEFyxlRQw1s-1n0kDWic2ujdknO4AIDlt-_N989VVkb8MQeJT4_uemL77rYD5ApKX8lRgBTU_1JCUN48ILQsdYcgaeP2_4Ka1Hkvyk)

What the candidate is looking for is just as important as what we at Jan are looking for. Value alignment isn’t something that’s often spoken about when hiring for a new role. At Jan, we believe that value alignment is the stuff folks really mean when they say “culture fit”.

#### We care about

![Image](https://lh7-us.googleusercontent.com/ymsJllEOxWSyRjTj_sIWtbG14uCeZ5XWJCrbFBqu-sGvW9_JejGG4QqfpvCh7VdpFS3Ldd39dpCRrKF8RvqhwowvWUoYuJbUcoOZ79mpZlmiUfdFplsUmjJVWw7Yv0DqT07KzSalFd9MuD4BcvwzckM)

## Initiative and Scrappiness

We want people on the team who demonstrate resourcefulness, problem-solving skills, and the ability to thrive in a bootstrapped, open-source environment. (This isn’t a mandated “do more with less!” statement, more - we appreciate those who _get_ where we’re coming from.)

### Diversity, Equity, and Inclusion (DEI)

While we don't have a large DEI program, we are committed to inclusivity and respect for diverse opinions and backgrounds. Our focus is on individual merit and cultural fit, rather than ticking DEI checkboxes.

### Values

The stuff that’s hard to put into words but you can always tell when it’s missing in your company. Our values play out in our everyday behaviors.

(I want to put examples of how we make decisions etc here)

**The kinds of questions you could expect from an interview**

- Can you describe a time when you had to be resourceful or "scrappy" to solve a problem? What was the outcome?
- How do you stay motivated and productive in environments with limited resources or guidance?
- Can you give an example of a successful project you contributed to in an open-source community?
- How do you handle disagreements or differing opinions in a professional setting?
- Describe a situation where you took the initiative in a project or task. What drove you to take charge?
- In your view, what's the most challenging aspect of working in a bootstrapped company, and how would you navigate this challenge?
- How do you prioritize tasks?
- Can you discuss a time when you had to learn a new skill or technology quickly to complete a task? How did you approach this?
- What does 'cultural fit' mean to you, and why do you think it's important in a workplace?
- How do you balance the need for collaboration with independent work in your professional life?

**The (Ideal) process**

**Pre-Interview**

Review the candidate's resume and portfolio without preconceived notions. Focus on their skills and experiences relevant to the role.

**During the Interview (\*internal notes**)\*\*

Use the questions as a guide but be flexible to explore interesting points raised by the candidate. Ask the same questions of everyone if possible. Observe not just what they say, but _how they think and approach problems._

**Post-Interview**

Evaluate candidates based on their responses, skills, potential cultural fit, and ability to contribute to Jan's goals within their proposed function. Avoid making snap judgments based on first impressions or personal biases.

**Decision Making**

Combine feedback from everyone involved in hiring. Consider how the new hire would engage with others in their pod and the wider team.

Hiring isn’t easy, and at Jan, we’re aiming to be as transparent and inclusive as we can - with the knowledge that as a small core contributor team, we need to be extremely selective about who we onboard. The intention is they’re here for the long haul!
>>>>>>> bdab4885
<|MERGE_RESOLUTION|>--- conflicted
+++ resolved
@@ -14,7 +14,6 @@
     large language model,
     handbook,
   ]
-<<<<<<< HEAD
 
 `The purpose - To conduct fair, unbiased interviews that focus on identifying candidates with initiative, scrappiness, and a good fit for a core contributor role at Jan.`
 
@@ -122,8 +121,6 @@
 
  
 ---
-=======
----
 
 **The purpose** - To conduct fair, unbiased interviews that focus on identifying candidates with initiative, scrappiness, and a good fit for a core contributor role at Jan.
 
@@ -192,5 +189,4 @@
 
 Combine feedback from everyone involved in hiring. Consider how the new hire would engage with others in their pod and the wider team.
 
-Hiring isn’t easy, and at Jan, we’re aiming to be as transparent and inclusive as we can - with the knowledge that as a small core contributor team, we need to be extremely selective about who we onboard. The intention is they’re here for the long haul!
->>>>>>> bdab4885
+Hiring isn’t easy, and at Jan, we’re aiming to be as transparent and inclusive as we can - with the knowledge that as a small core contributor team, we need to be extremely selective about who we onboard. The intention is they’re here for the long haul!
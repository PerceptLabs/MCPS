--- conflicted
+++ resolved
@@ -84,6 +84,7 @@
 Supported URL formats with custom importers:
 
 - `huggingface/thebloke`: [Link](https://huggingface.co/TheBloke/Llama-2-7B-GGUF)
+- `huggingface/thebloke`: [Link](https://huggingface.co/TheBloke/Llama-2-7B-GGUF)
 - `janhq`: `TODO: put URL here`
 - `azure_openai`: `https://docs-test-001.openai.azure.com/openai.azure.com/docs-test-001/gpt4-turbo`
 - `openai`: `api.openai.com`
@@ -105,22 +106,15 @@
     "n_parallel": "4",
     "pre_prompt": "A chat between a curious user and an artificial intelligence",
     "user_prompt": "USER: ",
-<<<<<<< HEAD
-    "ai_prompt": "ASSISTANT: ",
-=======
     "ai_prompt": "ASSISTANT: "
   },
   "runtime": {
->>>>>>> f66c777c
     "temperature": "0.7",
     "token_limit": "2048",
     "top_k": "0",
     "top_p": "1",
-<<<<<<< HEAD
-=======
     "stream": "true"
   }
->>>>>>> f66c777c
 },
 "metadata": {
     "engine": "llamacpp",
@@ -135,22 +129,13 @@
 - See [source](https://huggingface.co/mys/ggml_llava-v1.5-13b)
 
 ```json
-<<<<<<< HEAD
-"source_url": "https://huggingface.co/mys/ggml_llava-v1.5-13b"
-"parameters": {}
-=======
 "source_url": "https://huggingface.co/mys/ggml_llava-v1.5-13b",
 "parameters": {"init": {}, "runtime": {}}
->>>>>>> f66c777c
 "metadata": {
     "mmproj_binary": "https://huggingface.co/mys/ggml_llava-v1.5-13b/blob/main/mmproj-model-f16.gguf",
     "ggml_binary": "https://huggingface.co/mys/ggml_llava-v1.5-13b/blob/main/ggml-model-q5_k.gguf",
     "engine": "llamacpp",
-<<<<<<< HEAD
-    "quantization": "Q5_K",
-=======
     "quantization": "Q5_K"
->>>>>>> f66c777c
 }
 ```
 
@@ -244,28 +229,6 @@
 - The `Jan Model Object` maps into the `OpenAI Model Object`.
 - Properties marked with `*` are compatible with the [OpenAI `model` object](https://platform.openai.com/docs/api-reference/models)
 - Note: The `Jan Model Object` has additional properties when retrieved via its API endpoint.
-<<<<<<< HEAD
-- https://platform.openai.com/docs/api-reference/models/object
-
-| Property      | Type           | Public Description                                          | Jan Model Object (`m`) Property              |
-| ------------- | -------------- | ----------------------------------------------------------- | -------------------------------------------- |
-| `id`\*        | string         | Model uuid; also the file location under `/models`          | `folder/filename`                            |
-| `object`\*    | string         | Always "model"                                              | `m.object`                                   |
-| `created`\*   | integer        | Timestamp when model was created.                           | `m.json` creation time                       |
-| `owned_by`\*  | string         | The organization that owns the model.                       | grep author from `m.source_url` OR $(whoami) |
-| `name`        | string or null | A display name                                              | `m.name` or filename                         |
-| `description` | string         | A vanity description of the model                           | `m.description`                              |
-| `state`       | enum           |                                                             |                                              |
-| `parameters`  | map            | Defines default model run parameters used by any assistant. |                                              |
-| `metadata`    | map            | Stores additional structured information about the model.   |                                              |
-
-### Model lifecycle
-Model has 4 states (enum)
-- `not_downloaded`
-- `downloaded`
-- `running`
-- `not_running`
-=======
 > OpenAI Equivalent: https://platform.openai.com/docs/api-reference/models/object
 
 ### Model lifecycle
@@ -274,62 +237,8 @@
 - `downloading`
 - `ready`
 - `running`
->>>>>>> f66c777c
-
-### List models
-Lists the currently available models, and provides basic information about each one such as the owner and availability.
-- [OAI Reference](https://platform.openai.com/docs/api-reference/models/list)
-- Example request
-```shell=
-curl {JAN_URL}/v1/models
-```
-- Example response
-```json=
-{
-  "object": "list",
-  "data": [
-    {
-      "id": "model-zephyr-7B",
-      "object": "model",
-      "created": 1686935002,
-      "owned_by": "thebloke",
-      "state": "running"
-    },
-    {
-      "id": "ft-llama-70b-gguf",
-      "object": "model",
-      "created": 1686935002,
-      "owned_by": "you",
-      "state": "stopped"
-    },
-    {
-      "id": "model-azure-openai-gpt4-turbo",
-      "object": "model",
-      "created": 1686935002,
-      "owned_by": "azure_openai",
-      "state": "running"
-    },
-  ],
-  "object": "list"
-}
-```
+
 ### Get Model
-<<<<<<< HEAD
-Retrieves a model instance, providing basic information about the model such as the owner and permissioning.
-- [OAI Reference](https://platform.openai.com/docs/api-reference/models/retrieve)
-- Example request
-```shell=
-curl {JAN_URL}/v1/models/model-zephyr-7B
-```
-- Example response
-```json=
-{
-  "id": "model-zephyr-7B",
-  "object": "model",
-  "created": 1686935002,
-  "owned_by": "thebloke",
-  "state": "running" # enum[not_downloaded, downloaded, running, stopped],
-=======
 > OpenAI Equivalent: https://platform.openai.com/docs/api-reference/models/retrieve
 - Example request
 ```shell
@@ -343,7 +252,6 @@
   "created_at": 1686935002,
   "owned_by": "thebloke",
   "state": "running",
->>>>>>> f66c777c
   "source_url": "https://huggingface.co/TheBloke/zephyr-7B-beta-GGUF/blob/main/zephyr-7b-beta.Q4_K_M.gguf",
   "parameters": {
      "ctx_len": 2048,
@@ -352,11 +260,7 @@
      "n_parallel": 4,
      "pre_prompt": "A chat between a curious user and an artificial intelligence",
      "user_prompt": "USER: ",
-<<<<<<< HEAD
-     "ai_prompt": "ASSISTANT: "
-=======
      "ai_prompt": "ASSISTANT: ",
->>>>>>> f66c777c
      "temperature": "0.7",
      "token_limit": "2048",
      "top_k": "0",
@@ -369,21 +273,6 @@
   }
 }
 ```
-<<<<<<< HEAD
-### Delete Model
-Delete a tuned model.
-- [OAI Reference](https://platform.openai.com/docs/api-reference/models/delete)
-- Example request
-```shell=
-curl -X DELETE {JAN_URL}/v1/models/model-zephyr-7B
-```
-- Example response
-```json=
-{
-  "id": "model-zephyr-7B",
-  "object": "model",
-  "deleted": true
-=======
 ### List models
 Lists the currently available models, and provides basic information about each one such as the owner and availability.
 > OpenAI Equivalent: https://platform.openai.com/docs/api-reference/models/list
@@ -434,20 +323,10 @@
   "object": "model",
   "deleted": true,
   "state": "to_download"
->>>>>>> f66c777c
 }
 ```
 ### Start Model
 > Jan-only endpoint
-<<<<<<< HEAD
-The request to start `model` by changing model state from `downloaded` to `running`
-- Example request
-```shell=
-curl -X PUT {JAN_URL}/v1/models/model-zephyr-7B/start
-```
-- Example response
-```json=
-=======
 The request to start `model` by changing model state from `ready` to `running`
 - Example request
 ```shell
@@ -455,7 +334,6 @@
 ```
 - Example response
 ```json
->>>>>>> f66c777c
 {
   "id": "model-zephyr-7B",
   "object": "model",
@@ -463,24 +341,6 @@
 }
 ```
 ### Stop Model
-<<<<<<< HEAD
-> Jan-only endpoint
-The request to start `model` by changing model state from `running` to `downloaded`
-- Example request
-```shell=
-curl -X PUT {JAN_URL}/v1/models/model-zephyr-7B/stop
-```
-- Example response
-```json=
-{
-  "id": "model-zephyr-7B",
-  "object": "model",
-  "state": "downloaded"
-}
-```
-### Download Model
-=======
->>>>>>> f66c777c
 > Jan-only endpoint
 The request to start `model` by changing model state from `running` to `ready`
 - Example request

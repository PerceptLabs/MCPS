--- conflicted
+++ resolved
@@ -97,14 +97,11 @@
     "eslint-plugin-react-hooks": "^5.2.0",
     "eslint-plugin-react-refresh": "^0.4.19",
     "globals": "^16.0.0",
-<<<<<<< HEAD
-    "jsdom": "^26.1.0",
-=======
     "istanbul-api": "^3.0.0",
     "istanbul-lib-coverage": "^3.2.2",
     "istanbul-lib-report": "^3.0.1",
     "istanbul-reports": "^3.1.7",
->>>>>>> 94d9304c
+    "jsdom": "^26.1.0",
     "tailwind-merge": "^3.2.0",
     "typescript": "~5.8.3",
     "typescript-eslint": "^8.26.1",

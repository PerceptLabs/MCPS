--- conflicted
+++ resolved
@@ -136,7 +136,8 @@
     apiKey: provider.api_key ?? (await invoke('app_token')),
     // TODO: Retrieve from extension settings
     baseURL: provider.base_url,
-<<<<<<< HEAD
+    // Use Tauri's fetch to avoid CORS issues only for openai-compatible provider
+    ...(providerName === 'openai-compatible' && { fetch: fetchTauri }),
     // OpenRouter identification headers for Jan
     // ref: https://openrouter.ai/docs/api-reference/overview#headers
     ...(provider.provider === 'openrouter' && {
@@ -145,12 +146,7 @@
         'X-Title': 'Jan',
       },
     }),
-  })
-=======
-    // Use Tauri's fetch to avoid CORS issues only for openai-compatible provider
-    ...(providerName === 'openai-compatible' && { fetch: fetchTauri }),
   } as ExtendedConfigOptions)
->>>>>>> f572350c
   if (
     thread.model.id &&
     !(thread.model.id in Object.values(models).flat()) &&

<<<<<<< HEAD
=======
import { useAppState } from '@/hooks/useAppState'
>>>>>>> b3673337
import { ThreadContent } from './ThreadContent'
import { memo } from 'react'
import { useAppState } from '@/hooks/useAppState'

// Use memo with no dependencies to allow re-renders when props change
export const StreamingContent = memo(() => {
  const { streamingContent } = useAppState()

  if (!streamingContent) return null

  // Pass a new object to ThreadContent to avoid reference issues
  // The streaming content is always the last message
  return <ThreadContent {...streamingContent} isLastMessage={true} />
})<|MERGE_RESOLUTION|>--- conflicted
+++ resolved
@@ -1,7 +1,4 @@
-<<<<<<< HEAD
-=======
 import { useAppState } from '@/hooks/useAppState'
->>>>>>> b3673337
 import { ThreadContent } from './ThreadContent'
 import { memo } from 'react'
 import { useAppState } from '@/hooks/useAppState'

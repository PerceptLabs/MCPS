import { ThreadMessage } from '@janhq/core'
import { RenderMarkdown } from './RenderMarkdown'
import React, { Fragment, memo, useCallback, useMemo, useState } from 'react'
import {
  IconCopy,
  IconCopyCheck,
  IconRefresh,
  IconTrash,
  IconPencil,
  IconInfoCircle,
} from '@tabler/icons-react'
import { useAppState } from '@/hooks/useAppState'
import { cn } from '@/lib/utils'
import { useMessages } from '@/hooks/useMessages'
import ThinkingBlock from '@/containers/ThinkingBlock'
import ToolCallBlock from '@/containers/ToolCallBlock'
import { useChat } from '@/hooks/useChat'
import {
  Dialog,
  DialogClose,
  DialogContent,
  DialogFooter,
  DialogHeader,
  DialogTitle,
  DialogTrigger,
} from '@/components/ui/dialog'
import { Button } from '@/components/ui/button'
import { Textarea } from '@/components/ui/textarea'
import {
  Tooltip,
  TooltipContent,
  TooltipTrigger,
} from '@/components/ui/tooltip'
import { formatDate } from '@/utils/formatDate'
import { AvatarEmoji } from '@/containers/AvatarEmoji'

import TokenSpeedIndicator from '@/containers/TokenSpeedIndicator'

import CodeEditor from '@uiw/react-textarea-code-editor'
import '@uiw/react-textarea-code-editor/dist.css'
import { useTranslation } from '@/i18n/react-i18next-compat'

const CopyButton = ({ text }: { text: string }) => {
  const [copied, setCopied] = useState(false)
  const { t } = useTranslation()

  const handleCopy = () => {
    navigator.clipboard.writeText(text)
    setCopied(true)
    setTimeout(() => setCopied(false), 2000)
  }

  return (
    <button
      className="flex items-center gap-1 hover:text-accent transition-colors group relative cursor-pointer"
      onClick={handleCopy}
    >
      {copied ? (
        <>
          <IconCopyCheck size={16} className="text-accent" />
          <span className="opacity-100">{t('copied')}</span>
        </>
      ) : (
        <Tooltip>
          <TooltipTrigger asChild>
            <IconCopy size={16} />
          </TooltipTrigger>
          <TooltipContent>
            <p>{t('copy')}</p>
          </TooltipContent>
        </Tooltip>
      )}
    </button>
  )
}

const EditDialog = ({
  message,
  setMessage,
}: {
  message: string
  setMessage: (message: string) => void
}) => {
  const { t } = useTranslation()
  const [draft, setDraft] = useState(message)

  const handleSave = () => {
    if (draft !== message) {
      setMessage(draft)
    }
  }

  return (
    <Dialog>
      <DialogTrigger>
        <Tooltip>
          <TooltipTrigger asChild>
            <div className="flex outline-0 items-center gap-1 hover:text-accent transition-colors cursor-pointer group relative">
              <IconPencil size={16} />
            </div>
          </TooltipTrigger>
          <TooltipContent>
            <p>{t('edit')}</p>
          </TooltipContent>
        </Tooltip>
      </DialogTrigger>
      <DialogContent className="w-3/4 h-3/4">
        <DialogHeader>
          <DialogTitle>{t('common:dialogs.editMessage.title')}</DialogTitle>
          <Textarea
            value={draft}
            onChange={(e) => setDraft(e.target.value)}
            className="mt-2 resize-none h-full w-full"
            onKeyDown={(e) => {
              // Prevent key from being captured by parent components
              e.stopPropagation()
            }}
          />
          <DialogFooter className="mt-2 flex items-center">
            <DialogClose asChild>
              <Button variant="link" size="sm" className="hover:no-underline">
                Cancel
              </Button>
            </DialogClose>
            <DialogClose asChild>
              <Button
                disabled={draft === message || !draft}
                onClick={handleSave}
              >
                Save
              </Button>
            </DialogClose>
          </DialogFooter>
        </DialogHeader>
      </DialogContent>
    </Dialog>
  )
}

// Use memo to prevent unnecessary re-renders, but allow re-renders when props change
export const ThreadContent = memo(
  (
    item: ThreadMessage & {
      isLastMessage?: boolean
      index?: number
      showAssistant?: boolean
      // eslint-disable-next-line @typescript-eslint/no-explicit-any
      streamTools?: any
      contextOverflowModal?: React.ReactNode | null
<<<<<<< HEAD
      showContextOverflowModal?: () => Promise<unknown>
      updateMessage: (item: ThreadMessage, message: string) => void
=======
>>>>>>> 094d4a88
    }
  ) => {
    const { t } = useTranslation()

    // Use useMemo to stabilize the components prop
    const linkComponents = useMemo(
      () => ({
        a: ({ ...props }) => (
          <a {...props} target="_blank" rel="noopener noreferrer" />
        ),
      }),
      []
    )
    const image = useMemo(() => item.content?.[0]?.image_url, [item])
    const { streamingContent } = useAppState()

    const text = useMemo(
      () => item.content.find((e) => e.type === 'text')?.text?.value ?? '',
      [item.content]
    )

    const { reasoningSegment, textSegment } = useMemo(() => {
      const isThinking = text.includes('<think>') && !text.includes('</think>')
      if (isThinking) return { reasoningSegment: text, textSegment: '' }

      const match = text.match(/<think>([\s\S]*?)<\/think>/)
      if (match?.index === undefined)
        return { reasoningSegment: undefined, textSegment: text }

      const splitIndex = match.index + match[0].length
      return {
        reasoningSegment: text.slice(0, splitIndex),
        textSegment: text.slice(splitIndex),
      }
    }, [text])

    const { getMessages, deleteMessage } = useMessages()
    const { sendMessage } = useChat()

    const regenerate = useCallback(() => {
      // Only regenerate assistant message is allowed
      deleteMessage(item.thread_id, item.id)
      const threadMessages = getMessages(item.thread_id)
      let toSendMessage = threadMessages.pop()
      while (toSendMessage && toSendMessage?.role !== 'user') {
        deleteMessage(toSendMessage.thread_id, toSendMessage.id ?? '')
        toSendMessage = threadMessages.pop()
      }
      if (toSendMessage) {
        deleteMessage(toSendMessage.thread_id, toSendMessage.id ?? '')
        sendMessage(toSendMessage.content?.[0]?.text?.value || '')
      }
    }, [deleteMessage, getMessages, item, sendMessage])

    const removeMessage = useCallback(() => {
      if (
        item.index !== undefined &&
        (item.role === 'assistant' || item.role === 'tool')
      ) {
        const threadMessages = getMessages(item.thread_id).slice(
          0,
          item.index + 1
        )
        let toSendMessage = threadMessages.pop()
        while (toSendMessage && toSendMessage?.role !== 'user') {
          deleteMessage(toSendMessage.thread_id, toSendMessage.id ?? '')
          toSendMessage = threadMessages.pop()
          // Stop deletion when encountering an assistant message that isn’t a tool call
          if (
            toSendMessage &&
            toSendMessage.role === 'assistant' &&
            !('tool_calls' in (toSendMessage.metadata ?? {}))
          )
            break
        }
      } else {
        deleteMessage(item.thread_id, item.id)
      }
    }, [deleteMessage, getMessages, item])

<<<<<<< HEAD
=======
    const editMessage = useCallback(
      (messageId: string) => {
        const threadMessages = getMessages(item.thread_id)

        const index = threadMessages.findIndex((msg) => msg.id === messageId)
        if (index === -1) return

        // Delete all messages after the edited message
        for (let i = threadMessages.length - 1; i >= index; i--) {
          deleteMessage(threadMessages[i].thread_id, threadMessages[i].id)
        }

        sendMessage(message)
      },
      [deleteMessage, getMessages, item.thread_id, message, sendMessage]
    )

>>>>>>> 094d4a88
    const isToolCalls =
      item.metadata &&
      'tool_calls' in item.metadata &&
      Array.isArray(item.metadata.tool_calls) &&
      item.metadata.tool_calls.length

    const assistant = item.metadata?.assistant as
      | { avatar?: React.ReactNode; name?: React.ReactNode }
      | undefined

    return (
      <Fragment>
        {item.content?.[0]?.text && item.role === 'user' && (
          <div className="w-full">
            <div className="flex justify-end w-full h-full text-start break-words whitespace-normal">
              <div className="bg-main-view-fg/4 relative text-main-view-fg p-2 rounded-md inline-block max-w-[80%] ">
                <div className="select-text">
                  <RenderMarkdown
                    content={item.content?.[0].text.value}
                    components={linkComponents}
                    isUser
                  />
                </div>
              </div>
            </div>
            <div className="flex items-center justify-end gap-2 text-main-view-fg/60 text-xs mt-2">
              <EditDialog
                message={item.content?.[0]?.text.value}
                setMessage={(message) => {
                  item.updateMessage(item, message)
                }}
              />
              <Tooltip>
                <TooltipTrigger asChild>
                  <button
                    className="flex items-center gap-1 hover:text-accent transition-colors cursor-pointer group relative"
                    onClick={() => {
                      deleteMessage(item.thread_id, item.id)
                    }}
                  >
                    <IconTrash size={16} />
                  </button>
                </TooltipTrigger>
                <TooltipContent>
                  <p>{t('delete')}</p>
                </TooltipContent>
              </Tooltip>
            </div>
          </div>
        )}
        {item.content?.[0]?.text && item.role !== 'user' && (
          <>
            {item.showAssistant && (
              <div className="flex items-center gap-2 mb-3 text-main-view-fg/60">
                {assistant?.avatar && (
                  <div className="flex items-center gap-2 size-8 rounded-md justify-center border border-main-view-fg/10 bg-main-view-fg/5 p-1">
                    <AvatarEmoji
                      avatar={assistant?.avatar}
                      imageClassName="w-6 h-6 object-contain"
                      textClassName="text-base"
                    />
                  </div>
                )}

                <div className="flex flex-col">
                  <span className="text-main-view-fg font-medium">
                    {assistant?.name || 'Jan'}
                  </span>
                  {item?.created_at && item?.created_at !== 0 && (
                    <span className="text-xs mt-0.5">
                      {formatDate(item?.created_at)}
                    </span>
                  )}
                </div>
              </div>
            )}

            {reasoningSegment && (
              <ThinkingBlock
                id={
                  item.isLastMessage
                    ? `${item.thread_id}-last-${reasoningSegment.slice(0, 50).replace(/\s/g, '').slice(-10)}`
                    : `${item.thread_id}-${item.index ?? item.id}`
                }
                text={reasoningSegment}
              />
            )}

            <RenderMarkdown
              content={textSegment.replace('</think>', '')}
              components={linkComponents}
            />

            {isToolCalls && item.metadata?.tool_calls ? (
              <>
                {(item.metadata.tool_calls as ToolCall[]).map((toolCall) => (
                  <ToolCallBlock
                    id={toolCall.tool?.id ?? 0}
                    key={toolCall.tool?.id}
                    name={
                      (item.streamTools?.tool_calls?.function?.name ||
                        toolCall.tool?.function?.name) ??
                      ''
                    }
                    args={
                      item.streamTools?.tool_calls?.function?.arguments ||
                      toolCall.tool?.function?.arguments ||
                      undefined
                    }
                    result={JSON.stringify(toolCall.response)}
                    loading={toolCall.state === 'pending'}
                  />
                ))}
              </>
            ) : null}

            {!isToolCalls && (
              <div className="flex items-center gap-2 text-main-view-fg/60 text-xs">
                <div className={cn('flex items-center gap-2')}>
                  <div
                    className={cn(
                      'flex items-center gap-2',
                      item.isLastMessage &&
                        streamingContent &&
                        streamingContent.thread_id === item.thread_id &&
                        'hidden'
                    )}
                  >
                    <EditDialog
                      message={item.content?.[0]?.text.value}
                      setMessage={(message) =>
                        item.updateMessage(item, message)
                      }
                    />
                    <CopyButton text={item.content?.[0]?.text.value || ''} />
                    <Tooltip>
                      <TooltipTrigger asChild>
                        <button
                          className="flex items-center gap-1 hover:text-accent transition-colors cursor-pointer group relative"
                          onClick={() => {
                            removeMessage()
                          }}
                        >
                          <IconTrash size={16} />
                        </button>
                      </TooltipTrigger>
                      <TooltipContent>
                        <p>{t('delete')}</p>
                      </TooltipContent>
                    </Tooltip>
                    <Dialog>
                      <DialogTrigger>
                        <Tooltip>
                          <TooltipTrigger asChild>
                            <div className="outline-0 focus:outline-0 flex items-center gap-1 hover:text-accent transition-colors cursor-pointer group relative">
                              <IconInfoCircle size={16} />
                            </div>
                          </TooltipTrigger>
                          <TooltipContent>
                            <p>{t('metadata')}</p>
                          </TooltipContent>
                        </Tooltip>
                      </DialogTrigger>
                      <DialogContent>
                        <DialogHeader>
                          <DialogTitle>
                            {t('common:dialogs.messageMetadata.title')}
                          </DialogTitle>
                          <div className="space-y-2">
                            <div className="border border-main-view-fg/10 rounded-md overflow-hidden">
                              <CodeEditor
                                value={JSON.stringify(
                                  item.metadata || {},
                                  null,
                                  2
                                )}
                                language="json"
                                readOnly
                                style={{
                                  fontFamily: 'ui-monospace',
                                  backgroundColor: 'transparent',
                                  height: '100%',
                                }}
                                className="w-full h-full !text-sm"
                              />
                            </div>
                          </div>
                        </DialogHeader>
                      </DialogContent>
                    </Dialog>

                    {item.isLastMessage && (
                      <Tooltip>
                        <TooltipTrigger asChild>
                          <button
                            className="flex items-center gap-1 hover:text-accent transition-colors cursor-pointer group relative"
                            onClick={regenerate}
                          >
                            <IconRefresh size={16} />
                          </button>
                        </TooltipTrigger>
                        <TooltipContent>
                          <p>{t('regenerate')}</p>
                        </TooltipContent>
                      </Tooltip>
                    )}
                  </div>

                  <TokenSpeedIndicator
                    streaming={Boolean(
                      item.isLastMessage &&
                        streamingContent &&
                        streamingContent.thread_id === item.thread_id
                    )}
                    metadata={item.metadata}
                  />
                </div>
              </div>
            )}
          </>
        )}

        {item.type === 'image_url' && image && (
          <div>
            <img
              src={image.url}
              alt={image.detail || 'Thread image'}
              className="max-w-full rounded-md"
            />
            {image.detail && <p className="text-sm mt-1">{image.detail}</p>}
          </div>
        )}
        {item.contextOverflowModal && item.contextOverflowModal}
      </Fragment>
    )
  }
)<|MERGE_RESOLUTION|>--- conflicted
+++ resolved
@@ -147,11 +147,7 @@
       // eslint-disable-next-line @typescript-eslint/no-explicit-any
       streamTools?: any
       contextOverflowModal?: React.ReactNode | null
-<<<<<<< HEAD
-      showContextOverflowModal?: () => Promise<unknown>
       updateMessage: (item: ThreadMessage, message: string) => void
-=======
->>>>>>> 094d4a88
     }
   ) => {
     const { t } = useTranslation()
@@ -232,26 +228,6 @@
       }
     }, [deleteMessage, getMessages, item])
 
-<<<<<<< HEAD
-=======
-    const editMessage = useCallback(
-      (messageId: string) => {
-        const threadMessages = getMessages(item.thread_id)
-
-        const index = threadMessages.findIndex((msg) => msg.id === messageId)
-        if (index === -1) return
-
-        // Delete all messages after the edited message
-        for (let i = threadMessages.length - 1; i >= index; i--) {
-          deleteMessage(threadMessages[i].thread_id, threadMessages[i].id)
-        }
-
-        sendMessage(message)
-      },
-      [deleteMessage, getMessages, item.thread_id, message, sendMessage]
-    )
-
->>>>>>> 094d4a88
     const isToolCalls =
       item.metadata &&
       'tool_calls' in item.metadata &&

--- conflicted
+++ resolved
@@ -81,6 +81,7 @@
   message: string
   setMessage: (message: string) => void
 }) => {
+  const { t } = useTranslation()
   const [draft, setDraft] = useState(message)
 
   const handleSave = () => {
@@ -99,13 +100,13 @@
             </div>
           </TooltipTrigger>
           <TooltipContent>
-            <p>Edit</p>
+            <p>{t('edit')}</p>
           </TooltipContent>
         </Tooltip>
       </DialogTrigger>
       <DialogContent className="w-3/4 h-3/4">
         <DialogHeader>
-          <DialogTitle>Edit Message</DialogTitle>
+          <DialogTitle>{t('common:dialogs.editMessage.title')}</DialogTitle>
           <Textarea
             value={draft}
             onChange={(e) => setDraft(e.target.value)}
@@ -150,12 +151,8 @@
       updateMessage: (item: ThreadMessage, message: string) => void
     }
   ) => {
-<<<<<<< HEAD
-=======
-    const [message, setMessage] = useState(item.content?.[0]?.text?.value || '')
     const { t } = useTranslation()
 
->>>>>>> ec260230
     // Use useMemo to stabilize the components prop
     const linkComponents = useMemo(
       () => ({
@@ -261,70 +258,12 @@
               </div>
             </div>
             <div className="flex items-center justify-end gap-2 text-main-view-fg/60 text-xs mt-2">
-<<<<<<< HEAD
               <EditDialog
                 message={item.content?.[0]?.text.value}
                 setMessage={(message) => {
                   item.updateMessage(item, message)
                 }}
               />
-=======
-              <Dialog>
-                <DialogTrigger>
-                  <Tooltip>
-                    <TooltipTrigger asChild>
-                      <div className="flex outline-0 items-center gap-1 hover:text-accent transition-colors cursor-pointer group relative">
-                        <IconPencil size={16} />
-                      </div>
-                    </TooltipTrigger>
-                    <TooltipContent>
-                      <p>{t('edit')}</p>
-                    </TooltipContent>
-                  </Tooltip>
-                </DialogTrigger>
-                <DialogContent>
-                  <DialogHeader>
-                    <DialogTitle>{t('common:dialogs.editMessage.title')}</DialogTitle>
-                    <Textarea
-                      value={message}
-                      onChange={(e) => {
-                        setMessage(e.target.value)
-                      }}
-                      className="mt-2 resize-none"
-                      onKeyDown={(e) => {
-                        // Prevent key from being captured by parent components
-                        e.stopPropagation()
-                      }}
-                    />
-                    <DialogFooter className="mt-2 flex items-center">
-                      <DialogClose asChild>
-                        <Button
-                          variant="link"
-                          size="sm"
-                          className="hover:no-underline"
-                        >
-                          Cancel
-                        </Button>
-                      </DialogClose>
-                      <DialogClose asChild>
-                        <Button
-                          disabled={!message}
-                          onClick={() => {
-                            editMessage(item.id)
-                            toast.success(t('common:toast.editMessage.title'), {
-                              id: 'edit-message',
-                              description: t('common:toast.editMessage.description'),
-                            })
-                          }}
-                        >
-                          Save
-                        </Button>
-                      </DialogClose>
-                    </DialogFooter>
-                  </DialogHeader>
-                </DialogContent>
-              </Dialog>
->>>>>>> ec260230
               <Tooltip>
                 <TooltipTrigger asChild>
                   <button
@@ -458,7 +397,9 @@
                       </DialogTrigger>
                       <DialogContent>
                         <DialogHeader>
-                          <DialogTitle>{t('common:dialogs.messageMetadata.title')}</DialogTitle>
+                          <DialogTitle>
+                            {t('common:dialogs.messageMetadata.title')}
+                          </DialogTitle>
                           <div className="space-y-2">
                             <div className="border border-main-view-fg/10 rounded-md overflow-hidden">
                               <CodeEditor

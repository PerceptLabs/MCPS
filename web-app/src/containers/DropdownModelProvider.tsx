import { useEffect, useState, useRef, useMemo, useCallback } from 'react'
import {
  Popover,
  PopoverContent,
  PopoverTrigger,
} from '@/components/ui/popover'
import { useModelProvider } from '@/hooks/useModelProvider'
import { cn, getProviderTitle } from '@/lib/utils'
import { highlightFzfMatch } from '@/utils/highlight'
import Capabilities from './Capabilities'
import { IconSettings, IconX } from '@tabler/icons-react'
import { useNavigate } from '@tanstack/react-router'
import { route } from '@/constants/routes'
import { useThreads } from '@/hooks/useThreads'
import { ModelSetting } from '@/containers/ModelSetting'
import ProvidersAvatar from '@/containers/ProvidersAvatar'
import { Fzf } from 'fzf'
import { localStorageKey } from '@/constants/localStorage'
<<<<<<< HEAD
=======
import { isProd } from '@/lib/version'
import { useTranslation } from '@/i18n/react-i18next-compat'
>>>>>>> a670c49d

type DropdownModelProviderProps = {
  model?: ThreadModel
  useLastUsedModel?: boolean
}

interface SearchableModel {
  provider: ModelProvider
  model: Model
  searchStr: string
  value: string
  highlightedId?: string
}

// Helper functions for localStorage
const getLastUsedModel = (): { provider: string; model: string } | null => {
  try {
    const stored = localStorage.getItem(localStorageKey.lastUsedModel)
    return stored ? JSON.parse(stored) : null
  } catch (error) {
    console.debug('Failed to get last used model from localStorage:', error)
    return null
  }
}

const setLastUsedModel = (provider: string, model: string) => {
  try {
    localStorage.setItem(
      localStorageKey.lastUsedModel,
      JSON.stringify({ provider, model })
    )
  } catch (error) {
    console.debug('Failed to set last used model in localStorage:', error)
  }
}

const DropdownModelProvider = ({
  model,
  useLastUsedModel = false,
}: DropdownModelProviderProps) => {
  const {
    providers,
    getProviderByName,
    selectModelProvider,
    getModelBy,
    selectedProvider,
    selectedModel,
  } = useModelProvider()
  const [displayModel, setDisplayModel] = useState<string>('')
  const { updateCurrentThreadModel } = useThreads()
  const navigate = useNavigate()
  const { t } = useTranslation()

  // Search state
  const [open, setOpen] = useState(false)
  const [searchValue, setSearchValue] = useState('')
  const searchInputRef = useRef<HTMLInputElement>(null)

  // Initialize model provider only once
  useEffect(() => {
    // Auto select model when existing thread is passed
    if (model) {
      selectModelProvider(model?.provider as string, model?.id as string)
    } else if (useLastUsedModel) {
      // Try to use last used model only when explicitly requested (for new chat)
      const lastUsed = getLastUsedModel()
      if (lastUsed) {
        // Verify the last used model still exists
        const provider = providers.find(
          (p) => p.provider === lastUsed.provider && p.active
        )
        const modelExists = provider?.models.find(
          (m) => m.id === lastUsed.model
        )

        if (provider && modelExists) {
          selectModelProvider(lastUsed.provider, lastUsed.model)
        } else {
          // Fallback to default model if last used model no longer exists
          selectModelProvider('llama.cpp', 'llama3.2:3b')
        }
      } else {
        // default model, we should add from setting
        selectModelProvider('llama.cpp', 'llama3.2:3b')
      }
    } else {
      // default model for non-new-chat contexts
      selectModelProvider('llama.cpp', 'llama3.2:3b')
    }
  }, [
    model,
    selectModelProvider,
    updateCurrentThreadModel,
    providers,
    useLastUsedModel,
  ])

  // Update display model when selection changes
  useEffect(() => {
    if (selectedProvider && selectedModel) {
      setDisplayModel(selectedModel.id)
    } else {
      setDisplayModel(t('common:selectAModel'))
    }
  }, [selectedProvider, selectedModel, t])

  // Reset search value when dropdown closes
  const onOpenChange = useCallback((open: boolean) => {
    setOpen(open)
    if (!open) {
      requestAnimationFrame(() => setSearchValue(''))
    } else {
      // Focus search input when opening
      setTimeout(() => {
        searchInputRef.current?.focus()
      }, 100)
    }
  }, [])

  // Clear search and focus input
  const onClearSearch = useCallback(() => {
    setSearchValue('')
    searchInputRef.current?.focus()
  }, [])

  // Create searchable items from all models
  const searchableItems = useMemo(() => {
    const items: SearchableModel[] = []

    providers.forEach((provider) => {
      if (!provider.active) return

      provider.models.forEach((modelItem) => {
        // Skip models that require API key but don't have one (except llama.cpp)
        if (provider.provider !== 'llama.cpp' && !provider.api_key?.length) {
          return
        }

        const capabilities = modelItem.capabilities || []
        const capabilitiesString = capabilities.join(' ')
        const providerTitle = getProviderTitle(provider.provider)

        // Create search string with model id, provider, and capabilities
        const searchStr =
          `${modelItem.id} ${providerTitle} ${provider.provider} ${capabilitiesString}`.toLowerCase()

        items.push({
          provider,
          model: modelItem,
          searchStr,
          value: `${provider.provider}:${modelItem.id}`,
        })
      })
    })

    return items
  }, [providers])

  // Create Fzf instance for fuzzy search
  const fzfInstance = useMemo(() => {
    return new Fzf(searchableItems, {
      selector: (item) => item.model.id.toLowerCase(),
    })
  }, [searchableItems])

  // Filter models based on search value
  const filteredItems = useMemo(() => {
    if (!searchValue) return searchableItems

    return fzfInstance.find(searchValue.toLowerCase()).map((result) => {
      const item = result.item
      const positions = Array.from(result.positions) || []
      const highlightedId = highlightFzfMatch(
        item.model.id,
        positions,
        'text-accent'
      )

      return {
        ...item,
        highlightedId,
      }
    })
  }, [searchableItems, searchValue, fzfInstance])

  // Group filtered items by provider
  const groupedItems = useMemo(() => {
    const groups: Record<string, SearchableModel[]> = {}

    if (!searchValue) {
      // When not searching, show all active providers (even without models)
      providers.forEach((provider) => {
        if (provider.active) {
          groups[provider.provider] = []
        }
      })
    }

    // Add the filtered items to their respective groups
    filteredItems.forEach((item) => {
      const providerKey = item.provider.provider
      if (!groups[providerKey]) {
        groups[providerKey] = []
      }
      groups[providerKey].push(item)
    })

    return groups
  }, [filteredItems, providers, searchValue])

  const handleSelect = useCallback(
    (searchableModel: SearchableModel) => {
      selectModelProvider(
        searchableModel.provider.provider,
        searchableModel.model.id
      )
      updateCurrentThreadModel({
        id: searchableModel.model.id,
        provider: searchableModel.provider.provider,
      })
      // Store the selected model as last used
      if (useLastUsedModel) {
        setLastUsedModel(
          searchableModel.provider.provider,
          searchableModel.model.id
        )
      }
      setSearchValue('')
      setOpen(false)
    },
    [selectModelProvider, updateCurrentThreadModel, useLastUsedModel]
  )

  const currentModel = selectedModel?.id
    ? getModelBy(selectedModel?.id)
    : undefined

  if (!providers.length) return null

  const provider = getProviderByName(selectedProvider)

  return (
    <Popover open={open} onOpenChange={onOpenChange}>
      <div className="bg-main-view-fg/5 hover:bg-main-view-fg/8 px-2 py-1 flex items-center gap-1.5 rounded-sm max-h-[32px] ">
        <PopoverTrigger asChild>
          <button
            title={displayModel}
            className="font-medium cursor-pointer flex items-center gap-1.5 relative z-20 max-w-38"
          >
            {provider && (
              <div className="shrink-0">
                <ProvidersAvatar provider={provider} />
              </div>
            )}
            <span
              className={cn(
                'text-main-view-fg/80 truncate leading-normal',
                !selectedModel?.id && 'text-main-view-fg/50'
              )}
            >
              {displayModel}
            </span>
          </button>
        </PopoverTrigger>
        {currentModel?.settings && provider && (
          <ModelSetting
            model={currentModel as Model}
            provider={provider}
            smallIcon
          />
        )}
      </div>

      <PopoverContent
        className={cn(
          'w-60 p-0 backdrop-blur-2xl',
          searchValue.length === 0 && 'h-[320px]'
        )}
        align="start"
        sideOffset={10}
        alignOffset={-8}
        side={searchValue.length === 0 ? undefined : 'top'}
        avoidCollisions={searchValue.length === 0 ? true : false}
      >
        <div className="flex flex-col w-full h-full">
          {/* Search input */}
          <div className="relative px-2 py-1.5 border-b border-main-view-fg/10 backdrop-blur-4xl">
            <input
              ref={searchInputRef}
              value={searchValue}
              onChange={(e) => setSearchValue(e.target.value)}
              placeholder={t('common:searchModels')}
              className="text-sm font-normal outline-0"
            />
            {searchValue.length > 0 && (
              <div className="absolute right-2 top-0 bottom-0 flex items-center justify-center">
                <IconX
                  size={16}
                  className="text-main-view-fg/50 hover:text-main-view-fg cursor-pointer"
                  onClick={onClearSearch}
                />
              </div>
            )}
          </div>

          {/* Model list */}
          <div className="max-h-[320px] overflow-y-auto">
            {Object.keys(groupedItems).length === 0 && searchValue ? (
              <div className="py-3 px-4 text-sm text-main-view-fg/60">
                {t('common:noModelsFoundFor', { searchValue })}
              </div>
            ) : (
              <div className="py-1">
                {Object.entries(groupedItems).map(([providerKey, models]) => {
                  const providerInfo = providers.find(
                    (p) => p.provider === providerKey
                  )

                  if (!providerInfo) return null

                  return (
                    <div
                      key={providerKey}
                      className="bg-main-view-fg/4 backdrop-blur-2xl first:mt-0 rounded-sm my-1.5 mx-1.5 first:mb-0"
                    >
                      {/* Provider header */}
                      <div className="flex items-center justify-between px-2 py-1">
                        <div className="flex items-center gap-1.5">
                          <ProvidersAvatar provider={providerInfo} />
                          <span className="capitalize truncate text-sm font-medium text-main-view-fg/80">
                            {getProviderTitle(providerInfo.provider)}
                          </span>
                        </div>
                        <div
                          className="size-6 cursor-pointer flex items-center justify-center rounded-sm hover:bg-main-view-fg/10 transition-all duration-200 ease-in-out"
                          onClick={(e) => {
                            e.stopPropagation()
                            navigate({
                              to: route.settings.providers,
                              params: { providerName: providerInfo.provider },
                            })
                            setOpen(false)
                          }}
                        >
                          <IconSettings
                            size={16}
                            className="text-main-view-fg/50"
                          />
                        </div>
                      </div>

                      {/* Models for this provider */}
                      {models.length === 0 ? (
                        // Show message when provider has no available models
                        <></>
                      ) : (
                        models.map((searchableModel) => {
                          const isSelected =
                            selectedModel?.id === searchableModel.model.id &&
                            selectedProvider ===
                              searchableModel.provider.provider
                          const capabilities =
                            searchableModel.model.capabilities || []

                          return (
                            <div
                              key={searchableModel.value}
                              onClick={() => handleSelect(searchableModel)}
                              className={cn(
                                'mx-1 mb-1 px-2 py-1.5 rounded-sm cursor-pointer flex items-center gap-2 transition-all duration-200',
                                'hover:bg-main-view-fg/10',
                                isSelected && 'bg-main-view-fg/15'
                              )}
                            >
                              <div className="flex items-center gap-2 flex-1 min-w-0">
                                <span className="truncate text-main-view-fg/80 text-sm">
                                  {searchableModel.model.id}
                                </span>

                                <div className="flex-1"></div>
                                {capabilities.length > 0 && (
                                  <div className="flex-shrink-0 -mr-1.5">
                                    <Capabilities capabilities={capabilities} />
                                  </div>
                                )}
                              </div>
                            </div>
                          )
                        })
                      )}
                    </div>
                  )
                })}
              </div>
            )}
          </div>
        </div>
      </PopoverContent>
    </Popover>
  )
}

export default DropdownModelProvider<|MERGE_RESOLUTION|>--- conflicted
+++ resolved
@@ -16,11 +16,7 @@
 import ProvidersAvatar from '@/containers/ProvidersAvatar'
 import { Fzf } from 'fzf'
 import { localStorageKey } from '@/constants/localStorage'
-<<<<<<< HEAD
-=======
-import { isProd } from '@/lib/version'
 import { useTranslation } from '@/i18n/react-i18next-compat'
->>>>>>> a670c49d
 
 type DropdownModelProviderProps = {
   model?: ThreadModel

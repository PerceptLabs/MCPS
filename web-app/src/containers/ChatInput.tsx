'use client'

import TextareaAutosize from 'react-textarea-autosize'
import { cn, toGigabytes } from '@/lib/utils'
import { usePrompt } from '@/hooks/usePrompt'
import { useThreads } from '@/hooks/useThreads'
import { useCallback, useEffect, useRef, useState } from 'react'
import { Button } from '@/components/ui/button'
import {
  Tooltip,
  TooltipContent,
  TooltipProvider,
  TooltipTrigger,
} from '@/components/ui/tooltip'
import { ArrowRight } from 'lucide-react'
import {
  IconPaperclip,
  IconWorld,
  IconAtom,
  IconEye,
  IconTool,
  IconCodeCircle2,
  IconPlayerStopFilled,
  IconX,
} from '@tabler/icons-react'
import { useTranslation } from 'react-i18next'
import { useGeneralSetting } from '@/hooks/useGeneralSetting'
import { useModelProvider } from '@/hooks/useModelProvider'

import { useAppState } from '@/hooks/useAppState'
import { MovingBorder } from './MovingBorder'
import { useChat } from '@/hooks/useChat'
import DropdownModelProvider from '@/containers/DropdownModelProvider'
import { ModelLoader } from '@/containers/loaders/ModelLoader'
import DropdownToolsAvailable from '@/containers/DropdownToolsAvailable'
// import { getConnectedServers } from '@/services/mcp'
import { stopAllModels } from '@/services/models'
import { useOutOfContextPromiseModal } from './dialogs/OutOfContextDialog'

type ChatInputProps = {
  className?: string
  model?: ThreadModel
  initialMessage?: boolean
}

<<<<<<< HEAD
const ChatInput = ({
  model,
  className,
  initialMessage,
}: ChatInputProps) => {
=======
const ChatInput = ({ model, className, initialMessage }: ChatInputProps) => {
>>>>>>> f7b53da8
  const textareaRef = useRef<HTMLTextAreaElement>(null)
  const [isFocused, setIsFocused] = useState(false)
  const [rows, setRows] = useState(1)
  const { abortControllers, loadingModel, getStreamingContentForThread } =
    useAppState()
  const { prompt, setPrompt } = usePrompt()
  const { currentThreadId } = useThreads()
  const { t } = useTranslation()
  const { spellCheckChatInput } = useGeneralSetting()
<<<<<<< HEAD
  // const { tokenSpeed } = useAppState()
=======

  const { showModal, PromiseModal: OutOfContextModal } =
    useOutOfContextPromiseModal()
>>>>>>> f7b53da8
  const maxRows = 10

  const { selectedModel } = useModelProvider()
  const { sendMessage } = useChat()
  const [message, setMessage] = useState('')
  const [dropdownToolsAvailable, setDropdownToolsAvailable] = useState(false)
  const [tooltipToolsAvailable, setTooltipToolsAvailable] = useState(false)
  const [uploadedFiles, setUploadedFiles] = useState<
    Array<{
      name: string
      type: string
      size: number
      base64: string
      dataUrl: string
    }>
  >([])
  // Get streaming content for current thread
  const currentThreadStreamingContent = currentThreadId ? getStreamingContentForThread(currentThreadId) : undefined
  // useEffect(() => {
  //   const checkConnectedServers = async () => {
  //     try {
  //       const servers = await getConnectedServers()
  //       setConnectedServers(servers)
  //     } catch (error) {
  //       console.error('Failed to get connected servers:', error)
  //       setConnectedServers([])
  //     }
  //   }
  //
  //   checkConnectedServers()
  //
  //   // Poll for connected servers every 3 seconds
  //   const intervalId = setInterval(checkConnectedServers, 3000)
  //
  //   return () => clearInterval(intervalId)
  // }, [])

  // Check if there are active MCP servers
  // const hasActiveMCPServers = connectedServers.length > 0 || tools.length > 0
  // const hasActiveMCPServers = tools.length > 0
  const hasActiveMCPServers = false

  const handleSendMesage = (prompt: string) => {
    if (!selectedModel) {
      setMessage('Please select a model to start chatting.')
      return
    }
    if (!prompt.trim()) {
      return
    }
    setMessage('')
    sendMessage(prompt, showModal)
  }

  useEffect(() => {
    const handleFocusIn = () => {
      if (document.activeElement === textareaRef.current) {
        setIsFocused(true)
      }
    }

    const handleFocusOut = () => {
      if (document.activeElement !== textareaRef.current) {
        setIsFocused(false)
      }
    }

    document.addEventListener('focusin', handleFocusIn)
    document.addEventListener('focusout', handleFocusOut)

    return () => {
      document.removeEventListener('focusin', handleFocusIn)
      document.removeEventListener('focusout', handleFocusOut)
    }
  }, [])

  // Focus when component mounts
  useEffect(() => {
    if (textareaRef.current) {
      textareaRef.current.focus()
    }
  }, [])

  useEffect(() => {
    if (tooltipToolsAvailable && dropdownToolsAvailable) {
      setTooltipToolsAvailable(false)
    }
  }, [dropdownToolsAvailable, tooltipToolsAvailable])

  // Focus when thread changes
  useEffect(() => {
    if (textareaRef.current) {
      textareaRef.current.focus()
    }
  }, [currentThreadId])

  // Focus when streaming content finishes
  useEffect(() => {
    if (!currentThreadStreamingContent && textareaRef.current) {
      // Small delay to ensure UI has updated
      setTimeout(() => {
        textareaRef.current?.focus()
      }, 10)
    }
  }, [currentThreadStreamingContent])

  const stopStreaming = useCallback(
    (threadId: string) => {
      abortControllers[threadId]?.abort()
      stopAllModels()
    },
    [abortControllers]
  )

  const fileInputRef = useRef<HTMLInputElement>(null)

  const handleAttachmentClick = () => {
    fileInputRef.current?.click()
  }

  const handleRemoveFile = (indexToRemove: number) => {
    setUploadedFiles((prev) =>
      prev.filter((_, index) => index !== indexToRemove)
    )
  }

  const getFileTypeFromExtension = (fileName: string): string => {
    const extension = fileName.toLowerCase().split('.').pop()
    switch (extension) {
      case 'jpg':
      case 'jpeg':
        return 'image/jpeg'
      case 'png':
        return 'image/png'
      case 'pdf':
        return 'application/pdf'
      default:
        return ''
    }
  }

  const handleFileChange = (e: React.ChangeEvent<HTMLInputElement>) => {
    const files = e.target.files

    if (files && files.length > 0) {
      const maxSize = 10 * 1024 * 1024 // 10MB in bytes
      const newFiles: Array<{
        name: string
        type: string
        size: number
        base64: string
        dataUrl: string
      }> = []

      Array.from(files).forEach((file) => {
        // Check file size
        if (file.size > maxSize) {
          setMessage(`File is too large. Maximum size is 10MB.`)
          // Reset file input to allow re-uploading
          if (fileInputRef.current) {
            fileInputRef.current.value = ''
          }
          return
        }

        // Get file type - use extension as fallback if MIME type is incorrect
        const detectedType = file.type || getFileTypeFromExtension(file.name)
        const actualType = getFileTypeFromExtension(file.name) || detectedType

        // Check file type
        const allowedTypes = [
          'image/jpg',
          'image/jpeg',
          'image/png',
          'application/pdf',
        ]

        if (!allowedTypes.includes(actualType)) {
          setMessage(
            `File is not supported. Only JPEG, JPG, PNG, and PDF files are allowed.`
          )
          // Reset file input to allow re-uploading
          if (fileInputRef.current) {
            fileInputRef.current.value = ''
          }
          return
        }

        const reader = new FileReader()
        reader.onload = () => {
          const result = reader.result
          if (typeof result === 'string') {
            const base64String = result.split(',')[1]
            const fileData = {
              name: file.name,
              size: file.size,
              type: actualType,
              base64: base64String,
              dataUrl: result,
            }
            newFiles.push(fileData)
            // Update state
            if (
              newFiles.length ===
              Array.from(files).filter((f) => {
                const fType = getFileTypeFromExtension(f.name) || f.type
                return f.size <= maxSize && allowedTypes.includes(fType)
              }).length
            ) {
              setUploadedFiles((prev) => {
                const updated = [...prev, ...newFiles]
                return updated
              })
              // Reset the file input value to allow re-uploading the same file
              if (fileInputRef.current) {
                fileInputRef.current.value = ''
                setMessage('')
              }
            }
          }
        }
        reader.readAsDataURL(file)
      })
    }

    if (textareaRef.current) {
      textareaRef.current.focus()
    }
  }

  return (
    <div className="relative">
      <div className="relative">
        <div
          className={cn(
            'relative overflow-hidden p-[2px] rounded-lg',
            Boolean(currentThreadStreamingContent) && 'opacity-70'
          )}
        >
          {currentThreadStreamingContent && (
            <div className="absolute inset-0">
              <MovingBorder rx="10%" ry="10%">
                <div
                  className={cn(
                    'h-100 w-100 bg-[radial-gradient(var(--app-primary),transparent_60%)]'
                  )}
                />
              </MovingBorder>
            </div>
          )}

          <div
            className={cn(
              'relative z-20 px-0 pb-10 border border-main-view-fg/5 rounded-lg text-main-view-fg bg-main-view',
              isFocused && 'ring-1 ring-main-view-fg/10'
            )}
          >
            {uploadedFiles.length > 0 && (
              <div className="flex gap-3 items-center p-2 pb-0">
                {uploadedFiles.map((file, index) => {
                  return (
                    <div
                      key={index}
                      className={cn(
                        'relative border border-main-view-fg/5 rounded-lg',
                        file.type.startsWith('image/') ? 'size-14' : 'h-14 '
                      )}
                    >
                      {file.type.startsWith('image/') && (
                        <img
                          className="object-cover w-full h-full rounded-lg"
                          src={file.dataUrl}
                          alt={`${file.name} - ${index}`}
                        />
                      )}
                      {file.type === 'application/pdf' && (
                        <div className="bg-main-view-fg/4 h-full rounded-lg p-2 max-w-[400px] pr-4">
                          <div className="flex gap-2 items-center justify-center h-full">
                            <div className="size-10 rounded-md bg-main-view shrink-0 flex items-center justify-center">
                              <span className="uppercase font-bold">
                                {file.name.split('.').pop()}
                              </span>
                            </div>
                            <div className="truncate">
                              <h6 className="truncate mb-0.5 text-main-view-fg/80">
                                {file.name}
                              </h6>
                              <p className="text-xs text-main-view-fg/70">
                                {toGigabytes(file.size)}
                              </p>
                            </div>
                          </div>
                        </div>
                      )}
                      <div
                        className="absolute -top-1 -right-2.5 bg-destructive size-5 flex rounded-full items-center justify-center cursor-pointer"
                        onClick={() => handleRemoveFile(index)}
                      >
                        <IconX className="text-destructive-fg" size={16} />
                      </div>
                    </div>
                  )
                })}
              </div>
            )}
            <TextareaAutosize
              ref={textareaRef}
              disabled={Boolean(currentThreadStreamingContent)}
              minRows={2}
              rows={1}
              maxRows={10}
              value={prompt}
              onChange={(e) => {
                setPrompt(e.target.value)
                // Count the number of newlines to estimate rows
                const newRows = (e.target.value.match(/\n/g) || []).length + 1
                setRows(Math.min(newRows, maxRows))
              }}
              onKeyDown={(e) => {
                if (e.key === 'Enter' && !e.shiftKey && prompt.trim()) {
                  e.preventDefault()
                  // Submit the message when Enter is pressed without Shift
                  handleSendMesage(prompt)
                  // When Shift+Enter is pressed, a new line is added (default behavior)
                }
              }}
              placeholder={t('common.placeholder.chatInput')}
              autoFocus
              spellCheck={spellCheckChatInput}
              data-gramm={spellCheckChatInput}
              data-gramm_editor={spellCheckChatInput}
              data-gramm_grammarly={spellCheckChatInput}
              className={cn(
                'bg-transparent pt-4 w-full flex-shrink-0 border-none resize-none outline-0 px-4',
                rows < maxRows && 'scrollbar-hide',
                className
              )}
            />
          </div>
        </div>

        <div className="absolute z-20 bg-transparent bottom-0 w-full p-2 ">
          <div className="flex justify-between items-center w-full">
            <div className="px-1 flex items-center gap-1">
              <div
                className={cn(
                  'px-1 flex items-center gap-1',
                  currentThreadStreamingContent && 'opacity-50 pointer-events-none'
                )}
              >
                {model?.provider === 'llama.cpp' && loadingModel ? (
                  <ModelLoader />
                ) : (
                  <DropdownModelProvider
                    model={model}
                    useLastUsedModel={initialMessage}
                  />
                )}
                {/* File attachment - always available */}
                <div
                  className="h-6 hidden p-1 items-center justify-center rounded-sm hover:bg-main-view-fg/10 transition-all duration-200 ease-in-out gap-1"
                  onClick={handleAttachmentClick}
                >
                  <IconPaperclip size={18} className="text-main-view-fg/50" />
                  <input
                    type="file"
                    ref={fileInputRef}
                    className="hidden"
                    onChange={handleFileChange}
                  />
                </div>
                {/* Microphone - always available - Temp Hide */}
                {/* <div className="h-6 p-1 flex items-center justify-center rounded-sm hover:bg-main-view-fg/10 transition-all duration-200 ease-in-out gap-1">
                <IconMicrophone size={18} className="text-main-view-fg/50" />
              </div> */}
                {selectedModel?.capabilities?.includes('vision') && (
                  <TooltipProvider>
                    <Tooltip>
                      <TooltipTrigger disabled={dropdownToolsAvailable}>
                        <div className="h-6 p-1 flex items-center justify-center rounded-sm hover:bg-main-view-fg/10 transition-all duration-200 ease-in-out gap-1">
                          <IconEye size={18} className="text-main-view-fg/50" />
                        </div>
                      </TooltipTrigger>
                      <TooltipContent>
                        <p>Vision</p>
                      </TooltipContent>
                    </Tooltip>
                  </TooltipProvider>
                )}
                {selectedModel?.capabilities?.includes('embeddings') && (
                  <TooltipProvider>
                    <Tooltip>
                      <TooltipTrigger asChild>
                        <div className="h-6 p-1 flex items-center justify-center rounded-sm hover:bg-main-view-fg/10 transition-all duration-200 ease-in-out gap-1">
                          <IconCodeCircle2
                            size={18}
                            className="text-main-view-fg/50"
                          />
                        </div>
                      </TooltipTrigger>
                      <TooltipContent>
                        <p>Embeddings</p>
                      </TooltipContent>
                    </Tooltip>
                  </TooltipProvider>
                )}

                {selectedModel?.capabilities?.includes('tools') &&
                  hasActiveMCPServers && (
                    <TooltipProvider>
                      <Tooltip
                        open={tooltipToolsAvailable}
                        onOpenChange={setTooltipToolsAvailable}
                      >
                        <TooltipTrigger
                          asChild
                          disabled={dropdownToolsAvailable}
                        >
                          <div
                            onClick={(e) => {
                              setDropdownToolsAvailable(false)
                              e.stopPropagation()
                            }}
                          >
                            <DropdownToolsAvailable
                              initialMessage={initialMessage}
                              onOpenChange={(isOpen) => {
                                setDropdownToolsAvailable(isOpen)
                                setTooltipToolsAvailable(false)
                              }}
                            >
                              {(isOpen, toolsCount) => {
                                return (
                                  <div
                                    className={cn(
                                      'h-6 p-1 flex items-center justify-center rounded-sm hover:bg-main-view-fg/10 transition-all duration-200 ease-in-out gap-1 cursor-pointer relative',
                                      isOpen && 'bg-main-view-fg/10'
                                    )}
                                  >
                                    <IconTool
                                      size={18}
                                      className="text-main-view-fg/50"
                                    />
                                    {toolsCount > 0 && (
                                      <div className="absolute -top-2 -right-2 bg-accent text-accent-fg text-xs rounded-full size-5 flex items-center justify-center font-medium">
                                        <span className="leading-0 text-xs">
                                          {toolsCount > 99 ? '99+' : toolsCount}
                                        </span>
                                      </div>
                                    )}
                                  </div>
                                )
                              }}
                            </DropdownToolsAvailable>
                          </div>
                        </TooltipTrigger>
                        <TooltipContent>
                          <p>Tools</p>
                        </TooltipContent>
                      </Tooltip>
                    </TooltipProvider>
                  )}
                {selectedModel?.capabilities?.includes('web_search') && (
                  <TooltipProvider>
                    <Tooltip>
                      <TooltipTrigger asChild>
                        <div className="h-6 p-1 flex items-center justify-center rounded-sm hover:bg-main-view-fg/10 transition-all duration-200 ease-in-out gap-1">
                          <IconWorld
                            size={18}
                            className="text-main-view-fg/50"
                          />
                        </div>
                      </TooltipTrigger>
                      <TooltipContent>
                        <p>Web Search</p>
                      </TooltipContent>
                    </Tooltip>
                  </TooltipProvider>
                )}
                {selectedModel?.capabilities?.includes('reasoning') && (
                  <TooltipProvider>
                    <Tooltip>
                      <TooltipTrigger asChild>
                        <div className="h-6 p-1 flex items-center justify-center rounded-sm hover:bg-main-view-fg/10 transition-all duration-200 ease-in-out gap-1">
                          <IconAtom
                            size={18}
                            className="text-main-view-fg/50"
                          />
                        </div>
                      </TooltipTrigger>
                      <TooltipContent>
                        <p>Reasoning</p>
                      </TooltipContent>
                    </Tooltip>
                  </TooltipProvider>
                )}
              </div>
<<<<<<< HEAD

              {/* {showSpeedToken && (
                <div className="flex items-center gap-1 text-main-view-fg/60 text-xs">
                  <IconBrandSpeedtest size={18} />
                  <span>
                    {Math.round(tokenSpeed?.tokenSpeed ?? 0)} tokens/sec
                  </span>
                </div>
              )} */}
=======
>>>>>>> f7b53da8
            </div>

            {currentThreadStreamingContent ? (
              <Button
                variant="destructive"
                size="icon"
                onClick={() =>
                  stopStreaming(currentThreadId ?? currentThreadStreamingContent.thread_id)
                }
              >
                <IconPlayerStopFilled />
              </Button>
            ) : (
              <Button
                variant={!prompt.trim() ? null : 'default'}
                size="icon"
                disabled={!prompt.trim()}
                onClick={() => handleSendMesage(prompt)}
              >
                {currentThreadStreamingContent ? (
                  <span className="animate-spin h-4 w-4 border-2 border-current border-t-transparent rounded-full" />
                ) : (
                  <ArrowRight className="text-primary-fg" />
                )}
              </Button>
            )}
          </div>
        </div>
      </div>
      {message && (
        <div className="bg-main-view-fg/2 -mt-0.5 mx-2 pb-2 px-3 pt-1.5 rounded-b-lg text-xs text-destructive transition-all duration-200 ease-in-out">
          <div className="flex items-center gap-1 justify-between">
            {message}
            <IconX
              className="size-3 text-main-view-fg/30 cursor-pointer"
              onClick={() => {
                setMessage('')
                // Reset file input to allow re-uploading the same file
                if (fileInputRef.current) {
                  fileInputRef.current.value = ''
                }
              }}
            />
          </div>
        </div>
      )}
      <OutOfContextModal />
    </div>
  )
}

export default ChatInput<|MERGE_RESOLUTION|>--- conflicted
+++ resolved
@@ -43,15 +43,7 @@
   initialMessage?: boolean
 }
 
-<<<<<<< HEAD
-const ChatInput = ({
-  model,
-  className,
-  initialMessage,
-}: ChatInputProps) => {
-=======
 const ChatInput = ({ model, className, initialMessage }: ChatInputProps) => {
->>>>>>> f7b53da8
   const textareaRef = useRef<HTMLTextAreaElement>(null)
   const [isFocused, setIsFocused] = useState(false)
   const [rows, setRows] = useState(1)
@@ -61,13 +53,8 @@
   const { currentThreadId } = useThreads()
   const { t } = useTranslation()
   const { spellCheckChatInput } = useGeneralSetting()
-<<<<<<< HEAD
-  // const { tokenSpeed } = useAppState()
-=======
-
   const { showModal, PromiseModal: OutOfContextModal } =
     useOutOfContextPromiseModal()
->>>>>>> f7b53da8
   const maxRows = 10
 
   const { selectedModel } = useModelProvider()
@@ -565,47 +552,36 @@
                   </TooltipProvider>
                 )}
               </div>
-<<<<<<< HEAD
-
-              {/* {showSpeedToken && (
-                <div className="flex items-center gap-1 text-main-view-fg/60 text-xs">
-                  <IconBrandSpeedtest size={18} />
-                  <span>
-                    {Math.round(tokenSpeed?.tokenSpeed ?? 0)} tokens/sec
-                  </span>
-                </div>
-              )} */}
-=======
->>>>>>> f7b53da8
-            </div>
-
-            {currentThreadStreamingContent ? (
-              <Button
-                variant="destructive"
-                size="icon"
-                onClick={() =>
-                  stopStreaming(currentThreadId ?? currentThreadStreamingContent.thread_id)
-                }
-              >
-                <IconPlayerStopFilled />
-              </Button>
-            ) : (
-              <Button
-                variant={!prompt.trim() ? null : 'default'}
-                size="icon"
-                disabled={!prompt.trim()}
-                onClick={() => handleSendMesage(prompt)}
-              >
-                {currentThreadStreamingContent ? (
-                  <span className="animate-spin h-4 w-4 border-2 border-current border-t-transparent rounded-full" />
-                ) : (
-                  <ArrowRight className="text-primary-fg" />
-                )}
-              </Button>
-            )}
-          </div>
-        </div>
-      </div>
+            </div >
+
+            {
+              currentThreadStreamingContent ? (
+                <Button
+                  variant="destructive"
+                  size="icon"
+                  onClick={() =>
+                    stopStreaming(currentThreadId ?? currentThreadStreamingContent.thread_id)
+                  }
+                >
+                  <IconPlayerStopFilled />
+                </Button >
+              ) : (
+                <Button
+                  variant={!prompt.trim() ? null : 'default'}
+                  size="icon"
+                  disabled={!prompt.trim()}
+                  onClick={() => handleSendMesage(prompt)}
+                >
+                  {currentThreadStreamingContent ? (
+                    <span className="animate-spin h-4 w-4 border-2 border-current border-t-transparent rounded-full" />
+                  ) : (
+                    <ArrowRight className="text-primary-fg" />
+                  )}
+                </Button>
+              )}
+          </div >
+        </div >
+      </div >
       {message && (
         <div className="bg-main-view-fg/2 -mt-0.5 mx-2 pb-2 px-3 pt-1.5 rounded-b-lg text-xs text-destructive transition-all duration-200 ease-in-out">
           <div className="flex items-center gap-1 justify-between">
@@ -624,7 +600,7 @@
         </div>
       )}
       <OutOfContextModal />
-    </div>
+    </div >
   )
 }
 

--- conflicted
+++ resolved
@@ -3,11 +3,6 @@
 import { useState } from 'react'
 
 import { useAssistant } from '@/hooks/useAssistant'
-<<<<<<< HEAD
-// @ts-ignore
-import type { Assistant } from '@/hooks/useAssistant'
-=======
->>>>>>> 9047d0df
 
 import HeaderPage from '@/containers/HeaderPage'
 import { IconCirclePlus, IconPencil, IconTrash } from '@tabler/icons-react'

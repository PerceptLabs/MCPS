import { createRootRoute, Outlet, useRouterState } from '@tanstack/react-router'
// import { TanStackRouterDevtools } from '@tanstack/react-router-devtools'

import LeftPanel from '@/containers/LeftPanel'
import DialogAppUpdater from '@/containers/dialogs/AppUpdater'
import { CortexFailureDialog } from '@/containers/dialogs/CortexFailureDialog' // Added import
import { Fragment } from 'react/jsx-runtime'
import { AppearanceProvider } from '@/providers/AppearanceProvider'
import { ThemeProvider } from '@/providers/ThemeProvider'
import { KeyboardShortcutsProvider } from '@/providers/KeyboardShortcuts'
import { DataProvider } from '@/providers/DataProvider'
import { route } from '@/constants/routes'
import { ExtensionProvider } from '@/providers/ExtensionProvider'
import { ToasterProvider } from '@/providers/ToasterProvider'
import { useAnalytic } from '@/hooks/useAnalytic'
import { PromptAnalytic } from '@/containers/analytics/PromptAnalytic'
import { AnalyticProvider } from '@/providers/AnalyticProvider'
import { useLeftPanel } from '@/hooks/useLeftPanel'
import { cn } from '@/lib/utils'
import ToolApproval from '@/containers/dialogs/ToolApproval'
<<<<<<< HEAD
import OutOfContextPromiseModal from '@/containers/dialogs/OutOfContextDialog'
=======
import { TranslationProvider } from '@/i18n/TranslationContext'
>>>>>>> a670c49d

export const Route = createRootRoute({
  component: RootLayout,
})

const AppLayout = () => {
  const { productAnalyticPrompt } = useAnalytic()
  const { open: isLeftPanelOpen } = useLeftPanel()

  return (
    <Fragment>
      <AnalyticProvider />
      <KeyboardShortcutsProvider />
      <main className="relative h-svh text-sm antialiased select-none bg-app">
        {/* Fake absolute panel top to enable window drag */}
        <div className="absolute w-full h-10 z-10" data-tauri-drag-region />
        <DialogAppUpdater />
        <div className="flex h-full">
          {/* left content panel - only show if not logs route */}
          <LeftPanel />

          {/* Main content panel */}
          <div
            className={cn(
              'h-full flex w-full p-1',
              isLeftPanelOpen && 'w-[calc(100%-198px)]'
            )}
          >
            <div className="bg-main-view text-main-view-fg border border-main-view-fg/5 w-full rounded-lg overflow-hidden">
              <Outlet />
            </div>
          </div>
        </div>
      </main>
      {productAnalyticPrompt && <PromptAnalytic />}
    </Fragment>
  )
}

const LogsLayout = () => {
  return (
    <Fragment>
      <main className="relative h-svh text-sm antialiased select-text bg-app">
        <div className="flex h-full">
          {/* Main content panel */}
          <div className="h-full flex w-full">
            <div className="bg-main-view text-main-view-fg border border-main-view-fg/5 w-full overflow-hidden">
              <Outlet />
            </div>
          </div>
        </div>
      </main>
    </Fragment>
  )
}

function RootLayout() {
  const router = useRouterState()

  const isLocalAPIServerLogsRoute =
    router.location.pathname === route.localApiServerlogs ||
    router.location.pathname === route.systemMonitor ||
    router.location.pathname === route.appLogs

  return (
    <Fragment>
      <ThemeProvider />
      <AppearanceProvider />
      <ToasterProvider />
<<<<<<< HEAD
      <ExtensionProvider>
        <DataProvider />
      </ExtensionProvider>
      {isLocalAPIServerLogsRoute ? <LogsLayout /> : <AppLayout />}
      {/* <TanStackRouterDevtools position="bottom-right" /> */}
      <CortexFailureDialog />
      <ToolApproval />
      <OutOfContextPromiseModal />
=======
      <TranslationProvider>
        <ExtensionProvider>
          <DataProvider />
        </ExtensionProvider>
        {isLocalAPIServerLogsRoute ? <LogsLayout /> : <AppLayout />}
        {/* <TanStackRouterDevtools position="bottom-right" /> */}
        <CortexFailureDialog />
        <ToolApproval />
      </TranslationProvider>
>>>>>>> a670c49d
    </Fragment>
  )
}<|MERGE_RESOLUTION|>--- conflicted
+++ resolved
@@ -18,11 +18,8 @@
 import { useLeftPanel } from '@/hooks/useLeftPanel'
 import { cn } from '@/lib/utils'
 import ToolApproval from '@/containers/dialogs/ToolApproval'
-<<<<<<< HEAD
+import { TranslationProvider } from '@/i18n/TranslationContext'
 import OutOfContextPromiseModal from '@/containers/dialogs/OutOfContextDialog'
-=======
-import { TranslationProvider } from '@/i18n/TranslationContext'
->>>>>>> a670c49d
 
 export const Route = createRootRoute({
   component: RootLayout,
@@ -92,16 +89,6 @@
       <ThemeProvider />
       <AppearanceProvider />
       <ToasterProvider />
-<<<<<<< HEAD
-      <ExtensionProvider>
-        <DataProvider />
-      </ExtensionProvider>
-      {isLocalAPIServerLogsRoute ? <LogsLayout /> : <AppLayout />}
-      {/* <TanStackRouterDevtools position="bottom-right" /> */}
-      <CortexFailureDialog />
-      <ToolApproval />
-      <OutOfContextPromiseModal />
-=======
       <TranslationProvider>
         <ExtensionProvider>
           <DataProvider />
@@ -110,8 +97,8 @@
         {/* <TanStackRouterDevtools position="bottom-right" /> */}
         <CortexFailureDialog />
         <ToolApproval />
+        <OutOfContextPromiseModal />
       </TranslationProvider>
->>>>>>> a670c49d
     </Fragment>
   )
 }
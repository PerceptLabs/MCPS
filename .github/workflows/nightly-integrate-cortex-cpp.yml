--- conflicted
+++ resolved
@@ -18,7 +18,6 @@
       pr_created: ${{ steps.check-update.outputs.pr_created }}
 
     steps:
-<<<<<<< HEAD
     - name: Checkout repository
       uses: actions/checkout@v3
       with:
@@ -80,69 +79,6 @@
 
         pr_number=$(gh pr list --head $branch_name --json number --jq '.[0].number')
         echo "::set-output name=pr_number::$pr_number"
-=======
-      - name: Checkout repository
-        uses: actions/checkout@v3
-        with:
-          submodules: recursive
-          ref: dev
-          fetch-depth: 0
-          token: ${{ secrets.PAT_SERVICE_ACCOUNT }}
-
-      - name: Configure Git
-        run: |
-          git config --global user.name 'github-actions[bot]'
-          git config --global user.email 'github-actions[bot]@users.noreply.github.com'
-
-      - name: Update submodule to latest release
-        id: check-update
-        env:
-          GITHUB_TOKEN: ${{ secrets.PAT_SERVICE_ACCOUNT }}
-        run: |
-          curl -s https://api.github.com/repos/menloresearch/cortex/releases > /tmp/github_api_releases.json
-          latest_prerelease_name=$(cat /tmp/github_api_releases.json | jq -r '.[] | select(.prerelease) | .name' | head -n 1)
-
-          get_asset_count() {
-            local version_name=$1
-            cat /tmp/github_api_releases.json | jq -r --arg version_name "$version_name" '.[] | select(.name == $version_name) | .assets | length'
-          }
-
-          cortex_cpp_version_file_path="extensions/inference-nitro-extension/bin/version.txt"
-          current_version_name=$(cat "$cortex_cpp_version_file_path" | head -n 1)
-
-          current_version_asset_count=$(get_asset_count "$current_version_name")
-          latest_prerelease_asset_count=$(get_asset_count "$latest_prerelease_name")
-
-          if [ "$current_version_name" = "$latest_prerelease_name" ]; then
-            echo "cortex cpp remote repo doesn't have update today, skip update cortex.cpp for today nightly build"
-            echo "::set-output name=pr_created::false"
-            exit 0
-          fi
-
-          if [ "$current_version_asset_count" != "$latest_prerelease_asset_count" ]; then
-            echo "Latest prerelease version has different number of assets, somethink went wrong, skip update cortex.cpp for today nightly build"
-            echo "::set-output name=pr_created::false"
-            exit 1
-          fi
-
-          echo $latest_prerelease_name > $cortex_cpp_version_file_path
-          echo "Updated version from $current_version_name to $latest_prerelease_name."
-          echo "::set-output name=pr_created::true"
-
-          git add -f $cortex_cpp_version_file_path
-          git commit -m "Update cortex cpp nightly to version $latest_prerelease_name"
-          branch_name="update-nightly-$(date +'%Y-%m-%d-%H-%M')"
-          git checkout -b $branch_name
-          git push origin $branch_name
-
-          pr_title="Update cortex cpp nightly to version $latest_prerelease_name"
-          pr_body="This PR updates the Update cortex cpp nightly to version $latest_prerelease_name"
-
-          gh pr create --title "$pr_title" --body "$pr_body" --head $branch_name --base dev --reviewer Van-QA
-
-          pr_number=$(gh pr list --head $branch_name --json number --jq '.[0].number')
-          echo "::set-output name=pr_number::$pr_number"
->>>>>>> eacae5f1
 
   check-and-merge-pr:
     needs: update-submodule

name: get-update-version
on:
  workflow_call:
    outputs:
      new_version:
        description: 'The new version of the app'
        value: ${{ jobs.get-update-version.outputs.new_version }}

jobs:
  get-update-version:
    runs-on: ubuntu-latest
    environment: production
    outputs:
      new_version: ${{ steps.version_update.outputs.new_version }}
    steps:
      - name: Install jq
        uses: dcarbone/install-jq-action@v2.0.1

      - name: Get tag
        if: github.event_name == 'push' && startsWith(github.ref, 'refs/tags/')
        id: tag
        uses: dawidd6/action-get-tag@v1

<<<<<<< HEAD
    - name: Update app version based on latest release tag with build number
      id: version_update
      run: |
        # Function to get the latest release tag
        get_latest_tag() {
          local retries=0
          local max_retries=3
          local tag
          while [ $retries -lt $max_retries ]; do
            tag=$(curl -s https://api.github.com/repos/menloresearch/jan/releases/latest | jq -r .tag_name)
            if [ -n "$tag" ] && [ "$tag" != "null" ]; then
              echo $tag
              return
            else
              let retries++
              echo "Retrying... ($retries/$max_retries)"
              sleep 2
            fi
          done
          echo "Failed to fetch latest tag after $max_retries attempts."
          exit 1
        }
=======
      - name: Update app version based on latest release tag with build number
        id: version_update
        run: |
          # Function to get the latest release tag
          get_latest_tag() {
            local retries=0
            local max_retries=3
            local tag
            while [ $retries -lt $max_retries ]; do
              tag=$(curl -s https://api.github.com/repos/menloresearch/jan/releases/latest | jq -r .tag_name)
              if [ -n "$tag" ] && [ "$tag" != "null" ]; then
                echo $tag
                return
              else
                let retries++
                echo "Retrying... ($retries/$max_retries)"
                sleep 2
              fi
            done
            echo "Failed to fetch latest tag after $max_retries attempts."
            exit 1
          }
>>>>>>> eacae5f1

          if ${{ github.event_name == 'push' && startsWith(github.ref, 'refs/tags/') }}; then
            echo "Tag detected, set output follow tag"
            echo "::set-output name=new_version::${{ steps.tag.outputs.tag }}"
          else
            # Get the latest release tag from GitHub API
            LATEST_TAG=$(get_latest_tag)
            
            # Remove the 'v' and append the build number to the version
            new_version="${LATEST_TAG#v}-${GITHUB_RUN_NUMBER}"
            echo "New version: $new_version"
            echo "::set-output name=new_version::$new_version"
          fi<|MERGE_RESOLUTION|>--- conflicted
+++ resolved
@@ -21,30 +21,6 @@
         id: tag
         uses: dawidd6/action-get-tag@v1
 
-<<<<<<< HEAD
-    - name: Update app version based on latest release tag with build number
-      id: version_update
-      run: |
-        # Function to get the latest release tag
-        get_latest_tag() {
-          local retries=0
-          local max_retries=3
-          local tag
-          while [ $retries -lt $max_retries ]; do
-            tag=$(curl -s https://api.github.com/repos/menloresearch/jan/releases/latest | jq -r .tag_name)
-            if [ -n "$tag" ] && [ "$tag" != "null" ]; then
-              echo $tag
-              return
-            else
-              let retries++
-              echo "Retrying... ($retries/$max_retries)"
-              sleep 2
-            fi
-          done
-          echo "Failed to fetch latest tag after $max_retries attempts."
-          exit 1
-        }
-=======
       - name: Update app version based on latest release tag with build number
         id: version_update
         run: |
@@ -67,7 +43,6 @@
             echo "Failed to fetch latest tag after $max_retries attempts."
             exit 1
           }
->>>>>>> eacae5f1
 
           if ${{ github.event_name == 'push' && startsWith(github.ref, 'refs/tags/') }}; then
             echo "Tag detected, set output follow tag"

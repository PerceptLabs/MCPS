<<<<<<< HEAD
name: tauri-build-linux-x64
on:
  workflow_call:
    inputs:
      ref:
        required: true
        type: string
        default: 'refs/heads/main'
      public_provider:
        required: true
        type: string
        default: none
        description: 'none: build only, github: build and publish to github, aws s3: build and publish to aws s3'
      new_version:
        required: true
        type: string
        default: ''
      cortex_api_port:
        required: false
        type: string
        default: ''
      upload_url:
        required: false
        type: string
        default: ''
      channel:
        required: true
        type: string
        default: 'nightly'
        description: 'The channel to use for this job'
    secrets:
      DELTA_AWS_S3_BUCKET_NAME:
        required: false
      DELTA_AWS_ACCESS_KEY_ID:
        required: false
      DELTA_AWS_SECRET_ACCESS_KEY:
        required: false
      TAURI_SIGNING_PRIVATE_KEY:
        required: false
      TAURI_SIGNING_PRIVATE_KEY_PASSWORD:
        required: false
      TAURI_SIGNING_PUBLIC_KEY:
        required: false
    outputs:
      DEB_SIG:
        value: ${{ jobs.build-linux-x64.outputs.DEB_SIG }}
      APPIMAGE_SIG:
        value: ${{ jobs.build-linux-x64.outputs.APPIMAGE_SIG }}
      APPIMAGE_FILE_NAME:
        value: ${{ jobs.build-linux-x64.outputs.APPIMAGE_FILE_NAME }}
jobs:
  build-linux-x64:
    runs-on: ubuntu-22.04
    outputs:
      DEB_SIG: ${{ steps.packageinfo.outputs.DEB_SIG }}
      APPIMAGE_SIG: ${{ steps.packageinfo.outputs.APPIMAGE_SIG }}
      APPIMAGE_FILE_NAME: ${{ steps.packageinfo.outputs.APPIMAGE_FILE_NAME }}
    environment: production
    permissions:
      contents: write
    steps:
      - name: Getting the repo
        uses: actions/checkout@v3
        with:
          ref: ${{ inputs.ref }}

      - name: Free Disk Space Before Build
        run: |
          echo "Disk space before cleanup:"
          df -h
          sudo rm -rf /usr/local/.ghcup
          sudo rm -rf /opt/hostedtoolcache/CodeQL
          sudo rm -rf /usr/local/lib/android/sdk/ndk
          sudo rm -rf /usr/share/dotnet
          sudo rm -rf /opt/ghc
          sudo rm -rf /usr/local/share/boost
          sudo apt-get clean
          echo "Disk space after cleanup:"
          df -h

      - name: Replace Icons for Beta Build
        if: inputs.channel != 'stable'
        shell: bash
        run: |
          cp .github/scripts/icon-${{ inputs.channel }}.png src-tauri/icons/icon.png

      - name: Installing node
        uses: actions/setup-node@v1
        with:
          node-version: 20

      - name: Install jq
        uses: dcarbone/install-jq-action@v2.0.1

      - name: Install ctoml
        run: |
          cargo install ctoml

      - name: Install Tauri dependecies
        run: |
          sudo apt update
          sudo apt install -y libglib2.0-dev libatk1.0-dev libpango1.0-dev libgtk-3-dev libsoup-3.0-dev libwebkit2gtk-4.1-dev librsvg2-dev libfuse2

      - name: Update app version base public_provider
        run: |
          echo "Version: ${{ inputs.new_version }}"
          # Update tauri.conf.json
          jq --arg version "${{ inputs.new_version }}" '.version = $version | .bundle.createUpdaterArtifacts = true | .bundle.resources = ["resources/themes/**/*", "resources/pre-install/**/*"] | .bundle.externalBin = ["binaries/cortex-server", "resources/bin/uv"]' ./src-tauri/tauri.conf.json > /tmp/tauri.conf.json
          mv /tmp/tauri.conf.json ./src-tauri/tauri.conf.json         
          if [ "${{ inputs.channel }}" != "stable" ]; then
            jq '.bundle.linux.deb.files = {"usr/bin/bun": "resources/bin/bun",
                                           "usr/lib/Jan-${{ inputs.channel }}/binaries": "binaries/deps",  
                                           "usr/lib/Jan-${{ inputs.channel }}/binaries/engines": "binaries/engines", 
                                           "usr/lib/Jan-${{ inputs.channel }}/binaries/libvulkan.so": "binaries/libvulkan.so"}' ./src-tauri/tauri.conf.json > /tmp/tauri.conf.json
          else
            jq '.bundle.linux.deb.files = {"usr/bin/bun": "resources/bin/bun", 
                                           "usr/lib/Jan/binaries": "binaries/deps",
                                           "usr/lib/Jan/binaries/engines": "binaries/engines", 
                                           "usr/lib/Jan/binaries/libvulkan.so": "binaries/libvulkan.so"}' ./src-tauri/tauri.conf.json > /tmp/tauri.conf.json
          fi
          mv /tmp/tauri.conf.json ./src-tauri/tauri.conf.json
          jq --arg version "${{ inputs.new_version }}" '.version = $version' web/package.json > /tmp/package.json
          mv /tmp/package.json web/package.json

          ctoml ./src-tauri/Cargo.toml package.version "${{ inputs.new_version }}"
          cat ./src-tauri/Cargo.toml

          # Change app name for beta and nightly builds
          if [ "${{ inputs.channel }}" != "stable" ]; then
            jq '.plugins.updater.endpoints = ["https://delta.jan.ai/${{ inputs.channel }}/latest.json"]' ./src-tauri/tauri.conf.json > /tmp/tauri.conf.json
            mv /tmp/tauri.conf.json ./src-tauri/tauri.conf.json

            chmod +x .github/scripts/rename-tauri-app.sh
            .github/scripts/rename-tauri-app.sh ./src-tauri/tauri.conf.json ${{ inputs.channel }}

            cat ./src-tauri/tauri.conf.json
            
            # Update Cargo.toml
            ctoml ./src-tauri/Cargo.toml package.name "Jan-${{ inputs.channel }}"
            ctoml ./src-tauri/Cargo.toml dependencies.tauri.features[] "devtools"
            echo "------------------"
            cat ./src-tauri/Cargo.toml

            chmod +x .github/scripts/rename-workspace.sh
            .github/scripts/rename-workspace.sh ./package.json ${{ inputs.channel }}
            cat ./package.json
          fi
      - name: Build app
        run: |
          make build-tauri
          # Copy engines and bun to appimage
           wget https://github.com/AppImage/AppImageKit/releases/download/continuous/appimagetool-x86_64.AppImage -O ./appimagetool
          chmod +x ./appimagetool
          if [ "${{ inputs.channel }}" != "stable" ]; then
            ls ./src-tauri/target/release/bundle/appimage/
            cp ./src-tauri/resources/bin/bun ./src-tauri/target/release/bundle/appimage/Jan-${{ inputs.channel }}.AppDir/usr/bin/bun
            mkdir -p ./src-tauri/target/release/bundle/appimage/Jan-${{ inputs.channel }}.AppDir/usr/lib/Jan-${{ inputs.channel }}/binaries/engines
            cp -f ./src-tauri/binaries/deps/*.so* ./src-tauri/target/release/bundle/appimage/Jan-${{ inputs.channel }}.AppDir/usr/lib/Jan-${{ inputs.channel }}/binaries/
            cp -f ./src-tauri/binaries/*.so* ./src-tauri/target/release/bundle/appimage/Jan-${{ inputs.channel }}.AppDir/usr/lib/Jan-${{ inputs.channel }}/binaries/
            cp -rf ./src-tauri/binaries/engines ./src-tauri/target/release/bundle/appimage/Jan-${{ inputs.channel }}.AppDir/usr/lib/Jan-${{ inputs.channel }}/binaries/
            APP_IMAGE=./src-tauri/target/release/bundle/appimage/$(ls ./src-tauri/target/release/bundle/appimage/ | grep .AppImage | head -1)
            echo $APP_IMAGE
            rm -f $APP_IMAGE
            ./appimagetool ./src-tauri/target/release/bundle/appimage/Jan-${{ inputs.channel }}.AppDir $APP_IMAGE
          else
            cp ./src-tauri/resources/bin/bun ./src-tauri/target/release/bundle/appimage/Jan.AppDir/usr/bin/bun
            mkdir -p ./src-tauri/target/release/bundle/appimage/Jan.AppDir/usr/lib/Jan/binaries/engines
            cp -f ./src-tauri/binaries/deps/*.so* ./src-tauri/target/release/bundle/appimage/Jan.AppDir/usr/lib/Jan/binaries/
            cp -f ./src-tauri/binaries/*.so* ./src-tauri/target/release/bundle/appimage/Jan.AppDir/usr/lib/Jan/binaries/
            cp -rf ./src-tauri/binaries/engines ./src-tauri/target/release/bundle/appimage/Jan.AppDir/usr/lib/Jan/binaries/
            APP_IMAGE=./src-tauri/target/release/bundle/appimage/$(ls ./src-tauri/target/release/bundle/appimage/ | grep AppImage | head -1)
            echo $APP_IMAGE
            rm -f $APP_IMAGE
            ./appimagetool ./src-tauri/target/release/bundle/appimage/Jan.AppDir $APP_IMAGE
          fi

        env:
          GH_TOKEN: ${{ secrets.GITHUB_TOKEN }}
          POSTHOG_KEY: ${{ secrets.POSTHOG_KEY }}
          POSTHOG_HOST: ${{ secrets.POSTHOG_HOST }}
          # CORTEX_API_PORT: ${{ inputs.cortex_api_port }}
          TAURI_SIGNING_PRIVATE_KEY: ${{ secrets.TAURI_SIGNING_PRIVATE_KEY }}
          TAURI_SIGNING_PRIVATE_KEY_PASSWORD: ${{ secrets.TAURI_SIGNING_PRIVATE_KEY_PASSWORD }}
          TAURI_SIGNING_PUBLIC_KEY: ${{ secrets.TAURI_SIGNING_PUBLIC_KEY }}

      # Publish app

      ## Artifacts, for dev and test
      - name: Upload Artifact
        if: inputs.public_provider != 'github'
        uses: actions/upload-artifact@v4
        with:
          name: jan-linux-amd64-${{ inputs.new_version }}-deb
          path: ./src-tauri/target/release/bundle/deb/*.deb

      - name: Upload Artifact
        if: inputs.public_provider != 'github'
        uses: actions/upload-artifact@v4
        with:
          name: jan-linux-amd64-${{ inputs.new_version }}-AppImage
          path: ./src-tauri/target/release/bundle/appimage/*.AppImage

      ## create zip file and latest-linux.yml for linux electron auto updater
      - name: Create zip file and latest-linux.yml for linux electron auto updater
        id: packageinfo
        run: |
          cd ./src-tauri/target/release/bundle

          if [ "${{ inputs.channel }}" != "stable" ]; then
            DEB_FILE_NAME=Jan-${{ inputs.channel }}_${{ inputs.new_version }}_amd64.deb
            APPIMAGE_FILE_NAME=Jan-${{ inputs.channel }}_${{ inputs.new_version }}_amd64.AppImage
            DEB_SIG=$(cat deb/Jan-${{ inputs.channel }}_${{ inputs.new_version }}_amd64.deb.sig)
            APPIMAGE_SIG=$(cat appimage/Jan-${{ inputs.channel }}_${{ inputs.new_version }}_amd64.AppImage.sig)
          else
            DEB_FILE_NAME=Jan_${{ inputs.new_version }}_amd64.deb
            APPIMAGE_FILE_NAME=Jan_${{ inputs.new_version }}_amd64.AppImage
            DEB_SIG=$(cat deb/Jan_${{ inputs.new_version }}_amd64.deb.sig)
            APPIMAGE_SIG=$(cat appimage/Jan_${{ inputs.new_version }}_amd64.AppImage.sig)
          fi

          DEB_FILE_SIZE=$(stat -c%s deb/$DEB_FILE_NAME)
          APPIMAGE_FILE_SIZE=$(stat -c%s appimage/$APPIMAGE_FILE_NAME)
          echo "deb file size: $DEB_FILE_SIZE"
          echo "appimage file size: $APPIMAGE_FILE_SIZE"

          DEB_SH512_CHECKSUM=$(python3 ../../../../.github/scripts/electron-checksum.py deb/$DEB_FILE_NAME)
          APPIMAGE_SH512_CHECKSUM=$(python3 ../../../../.github/scripts/electron-checksum.py appimage/$APPIMAGE_FILE_NAME)
          echo "deb sh512 checksum: $DEB_SH512_CHECKSUM"
          echo "appimage sh512 checksum: $APPIMAGE_SH512_CHECKSUM"

          CURRENT_TIME=$(date -u +"%Y-%m-%dT%H:%M:%S.%3NZ")
          echo "releaseDate: $CURRENT_TIME"

          # Create latest-linux.yml file
          echo "version: ${{ inputs.new_version }}" > latest-linux.yml
          echo "files:" >> latest-linux.yml
          echo "  - url: $DEB_FILE_NAME" >> latest-linux.yml
          echo "    sha512: $DEB_SH512_CHECKSUM" >> latest-linux.yml
          echo "    size: $DEB_FILE_SIZE" >> latest-linux.yml
          echo "  - url: $APPIMAGE_FILE_NAME" >> latest-linux.yml
          echo "    sha512: $APPIMAGE_SH512_CHECKSUM" >> latest-linux.yml
          echo "    size: $APPIMAGE_FILE_SIZE" >> latest-linux.yml
          echo "path: $APPIMAGE_FILE_NAME" >> latest-linux.yml
          echo "sha512: $APPIMAGE_SH512_CHECKSUM" >> latest-linux.yml
          echo "releaseDate: $CURRENT_TIME" >> latest-linux.yml

          cat latest-linux.yml
          cp latest-linux.yml beta-linux.yml

          echo "DEB_SIG=$DEB_SIG" >> $GITHUB_OUTPUT
          echo "APPIMAGE_SIG=$APPIMAGE_SIG" >> $GITHUB_OUTPUT
          echo "DEB_FILE_NAME=$DEB_FILE_NAME" >> $GITHUB_OUTPUT
          echo "APPIMAGE_FILE_NAME=$APPIMAGE_FILE_NAME" >> $GITHUB_OUTPUT

      ## Upload to s3 for nightly and beta
      - name: upload to aws s3 if public provider is aws
        if: inputs.public_provider == 'aws-s3' || inputs.channel == 'beta'
        run: |
          cd ./src-tauri/target/release/bundle

          # Upload for electron updater for nightly
          aws s3 cp ./latest-linux.yml s3://${{ secrets.DELTA_AWS_S3_BUCKET_NAME }}/temp-${{ inputs.channel }}/latest-linux.yml
          aws s3 cp ./beta-linux.yml s3://${{ secrets.DELTA_AWS_S3_BUCKET_NAME }}/temp-${{ inputs.channel }}/beta-linux.yml

          # Upload for tauri updater
          aws s3 cp ./appimage/Jan-${{ inputs.channel }}_${{ inputs.new_version }}_amd64.AppImage s3://${{ secrets.DELTA_AWS_S3_BUCKET_NAME }}/temp-${{ inputs.channel }}/Jan-${{ inputs.channel }}_${{ inputs.new_version }}_amd64.AppImage
          aws s3 cp ./deb/Jan-${{ inputs.channel }}_${{ inputs.new_version }}_amd64.deb s3://${{ secrets.DELTA_AWS_S3_BUCKET_NAME }}/temp-${{ inputs.channel }}/Jan-${{ inputs.channel }}_${{ inputs.new_version }}_amd64.deb
          aws s3 cp ./appimage/Jan-${{ inputs.channel }}_${{ inputs.new_version }}_amd64.AppImage.sig s3://${{ secrets.DELTA_AWS_S3_BUCKET_NAME }}/temp-${{ inputs.channel }}/Jan-${{ inputs.channel }}_${{ inputs.new_version }}_amd64.AppImage.sig
          aws s3 cp ./deb/Jan-${{ inputs.channel }}_${{ inputs.new_version }}_amd64.deb.sig s3://${{ secrets.DELTA_AWS_S3_BUCKET_NAME }}/temp-${{ inputs.channel }}/Jan-${{ inputs.channel }}_${{ inputs.new_version }}_amd64.deb.sig
        env:
          AWS_ACCESS_KEY_ID: ${{ secrets.DELTA_AWS_ACCESS_KEY_ID }}
          AWS_SECRET_ACCESS_KEY: ${{ secrets.DELTA_AWS_SECRET_ACCESS_KEY }}
          AWS_DEFAULT_REGION: ${{ secrets.DELTA_AWS_REGION }}
          AWS_EC2_METADATA_DISABLED: 'true'

      ## Upload to github release for stable release
      - name: Upload release assert if public provider is github
        if: inputs.channel == 'stable'
        env:
          GITHUB_TOKEN: ${{ secrets.GITHUB_TOKEN }}
        uses: actions/upload-release-asset@v1.0.1
        with:
          upload_url: ${{ inputs.upload_url }}
          asset_path: ./src-tauri/target/release/bundle/latest-linux.yml
          asset_name: latest-linux.yml
          asset_content_type: text/yaml

      - name: Upload release assert if public provider is github
        if: inputs.channel == 'beta'
        env:
          GITHUB_TOKEN: ${{ secrets.GITHUB_TOKEN }}
        uses: actions/upload-release-asset@v1.0.1
        with:
          upload_url: ${{ inputs.upload_url }}
          asset_path: ./src-tauri/target/release/bundle/beta-linux.yml
          asset_name: beta-linux.yml
          asset_content_type: text/yaml
      - name: Upload release assert if public provider is github
        if: inputs.public_provider == 'github'
        env:
          GITHUB_TOKEN: ${{ secrets.GITHUB_TOKEN }}
        uses: actions/upload-release-asset@v1.0.1
        with:
          upload_url: ${{ inputs.upload_url }}
          asset_path: ./src-tauri/target/release/bundle/appimage/${{ steps.packageinfo.outputs.APPIMAGE_FILE_NAME }}
          asset_name: ${{ steps.packageinfo.outputs.APPIMAGE_FILE_NAME }}
          asset_content_type: application/octet-stream

      - name: Upload release assert if public provider is github
        if: inputs.public_provider == 'github'
        env:
          GITHUB_TOKEN: ${{ secrets.GITHUB_TOKEN }}
        uses: actions/upload-release-asset@v1.0.1
        with:
          upload_url: ${{ inputs.upload_url }}
          asset_path: ./src-tauri/target/release/bundle/deb/${{ steps.packageinfo.outputs.DEB_FILE_NAME }}
          asset_name: ${{ steps.packageinfo.outputs.DEB_FILE_NAME }}
          asset_content_type: application/octet-stream
=======
name: tauri-build-linux-x64
on:
  workflow_call:
    inputs:
      ref:
        required: true
        type: string
        default: 'refs/heads/main'
      public_provider:
        required: true
        type: string
        default: none
        description: 'none: build only, github: build and publish to github, aws s3: build and publish to aws s3'
      new_version:
        required: true
        type: string
        default: ''
      cortex_api_port:
        required: false
        type: string
        default: ''
      upload_url:
        required: false
        type: string
        default: ''
      channel:
        required: true
        type: string
        default: 'nightly'
        description: 'The channel to use for this job'
    secrets:
      DELTA_AWS_S3_BUCKET_NAME:
        required: false
      DELTA_AWS_ACCESS_KEY_ID:
        required: false
      DELTA_AWS_SECRET_ACCESS_KEY:
        required: false
      TAURI_SIGNING_PRIVATE_KEY:
        required: false
      TAURI_SIGNING_PRIVATE_KEY_PASSWORD:
        required: false
      TAURI_SIGNING_PUBLIC_KEY:
        required: false
    outputs:
      DEB_SIG:
        value: ${{ jobs.build-linux-x64.outputs.DEB_SIG }}
      APPIMAGE_SIG:
        value: ${{ jobs.build-linux-x64.outputs.APPIMAGE_SIG }}
      APPIMAGE_FILE_NAME:
        value: ${{ jobs.build-linux-x64.outputs.APPIMAGE_FILE_NAME }}
jobs:
  build-linux-x64:
    runs-on: ubuntu-22.04
    outputs:
      DEB_SIG: ${{ steps.packageinfo.outputs.DEB_SIG }}
      APPIMAGE_SIG: ${{ steps.packageinfo.outputs.APPIMAGE_SIG }}
      APPIMAGE_FILE_NAME: ${{ steps.packageinfo.outputs.APPIMAGE_FILE_NAME }}
    environment: production
    permissions:
      contents: write
    steps:
      - name: Getting the repo
        uses: actions/checkout@v3
        with:
          ref: ${{ inputs.ref }}

      - name: Free Disk Space Before Build
        run: |
          echo "Disk space before cleanup:"
          df -h
          sudo rm -rf /usr/local/.ghcup
          sudo rm -rf /opt/hostedtoolcache/CodeQL
          sudo rm -rf /usr/local/lib/android/sdk/ndk
          sudo rm -rf /usr/share/dotnet
          sudo rm -rf /opt/ghc
          sudo rm -rf /usr/local/share/boost
          sudo apt-get clean
          echo "Disk space after cleanup:"
          df -h

      - name: Replace Icons for Beta Build
        if: inputs.channel != 'stable'
        shell: bash
        run: |
          cp .github/scripts/icon-${{ inputs.channel }}.png src-tauri/icons/icon.png

      - name: Installing node
        uses: actions/setup-node@v1
        with:
          node-version: 20

      - name: Install jq
        uses: dcarbone/install-jq-action@v2.0.1

      - name: Install ctoml
        run: |
          cargo install ctoml

      - name: Install Tauri dependecies
        run: |
          sudo apt update
          sudo apt install -y libglib2.0-dev libatk1.0-dev libpango1.0-dev libgtk-3-dev libsoup-3.0-dev libwebkit2gtk-4.1-dev librsvg2-dev libfuse2

      - name: Update app version base public_provider
        run: |
          echo "Version: ${{ inputs.new_version }}"
          # Update tauri.conf.json
          jq --arg version "${{ inputs.new_version }}" '.version = $version | .bundle.createUpdaterArtifacts = true | .bundle.resources = ["resources/pre-install/**/*"] | .bundle.externalBin = ["binaries/cortex-server", "resources/bin/uv"]' ./src-tauri/tauri.conf.json > /tmp/tauri.conf.json
          mv /tmp/tauri.conf.json ./src-tauri/tauri.conf.json         
          if [ "${{ inputs.channel }}" != "stable" ]; then
            jq '.bundle.linux.deb.files = {"usr/bin/bun": "resources/bin/bun",
                                           "usr/lib/Jan-${{ inputs.channel }}/binaries": "binaries/deps",  
                                           "usr/lib/Jan-${{ inputs.channel }}/binaries/engines": "binaries/engines", 
                                           "usr/lib/Jan-${{ inputs.channel }}/binaries/libvulkan.so": "binaries/libvulkan.so"}' ./src-tauri/tauri.conf.json > /tmp/tauri.conf.json
          else
            jq '.bundle.linux.deb.files = {"usr/bin/bun": "resources/bin/bun", 
                                           "usr/lib/Jan/binaries": "binaries/deps",
                                           "usr/lib/Jan/binaries/engines": "binaries/engines", 
                                           "usr/lib/Jan/binaries/libvulkan.so": "binaries/libvulkan.so"}' ./src-tauri/tauri.conf.json > /tmp/tauri.conf.json
          fi
          mv /tmp/tauri.conf.json ./src-tauri/tauri.conf.json
          jq --arg version "${{ inputs.new_version }}" '.version = $version' web-app/package.json > /tmp/package.json
          mv /tmp/package.json web-app/package.json

          ctoml ./src-tauri/Cargo.toml package.version "${{ inputs.new_version }}"
          cat ./src-tauri/Cargo.toml

          # Change app name for beta and nightly builds
          if [ "${{ inputs.channel }}" != "stable" ]; then
            jq '.plugins.updater.endpoints = ["https://delta.jan.ai/${{ inputs.channel }}/latest.json"]' ./src-tauri/tauri.conf.json > /tmp/tauri.conf.json
            mv /tmp/tauri.conf.json ./src-tauri/tauri.conf.json

            chmod +x .github/scripts/rename-tauri-app.sh
            .github/scripts/rename-tauri-app.sh ./src-tauri/tauri.conf.json ${{ inputs.channel }}

            cat ./src-tauri/tauri.conf.json
            
            # Update Cargo.toml
            ctoml ./src-tauri/Cargo.toml package.name "Jan-${{ inputs.channel }}"
            ctoml ./src-tauri/Cargo.toml dependencies.tauri.features[] "devtools"
            echo "------------------"
            cat ./src-tauri/Cargo.toml

            chmod +x .github/scripts/rename-workspace.sh
            .github/scripts/rename-workspace.sh ./package.json ${{ inputs.channel }}
            cat ./package.json
          fi
      - name: Build app
        run: |
          make build-tauri
          # Copy engines and bun to appimage
           wget https://github.com/AppImage/AppImageKit/releases/download/continuous/appimagetool-x86_64.AppImage -O ./appimagetool
          chmod +x ./appimagetool
          if [ "${{ inputs.channel }}" != "stable" ]; then
            ls ./src-tauri/target/release/bundle/appimage/
            cp ./src-tauri/resources/bin/bun ./src-tauri/target/release/bundle/appimage/Jan-${{ inputs.channel }}.AppDir/usr/bin/bun
            mkdir -p ./src-tauri/target/release/bundle/appimage/Jan-${{ inputs.channel }}.AppDir/usr/lib/Jan-${{ inputs.channel }}/binaries/engines
            cp -f ./src-tauri/binaries/deps/*.so* ./src-tauri/target/release/bundle/appimage/Jan-${{ inputs.channel }}.AppDir/usr/lib/Jan-${{ inputs.channel }}/binaries/
            cp -f ./src-tauri/binaries/*.so* ./src-tauri/target/release/bundle/appimage/Jan-${{ inputs.channel }}.AppDir/usr/lib/Jan-${{ inputs.channel }}/binaries/
            cp -rf ./src-tauri/binaries/engines ./src-tauri/target/release/bundle/appimage/Jan-${{ inputs.channel }}.AppDir/usr/lib/Jan-${{ inputs.channel }}/binaries/
            APP_IMAGE=./src-tauri/target/release/bundle/appimage/$(ls ./src-tauri/target/release/bundle/appimage/ | grep .AppImage | head -1)
            echo $APP_IMAGE
            rm -f $APP_IMAGE
            ./appimagetool ./src-tauri/target/release/bundle/appimage/Jan-${{ inputs.channel }}.AppDir $APP_IMAGE
            yarn tauri signer sign \
            --private-key "$TAURI_SIGNING_PRIVATE_KEY" \
            --password "$TAURI_SIGNING_PRIVATE_KEY_PASSWORD" \
            "$APP_IMAGE"
          else
            cp ./src-tauri/resources/bin/bun ./src-tauri/target/release/bundle/appimage/Jan.AppDir/usr/bin/bun
            mkdir -p ./src-tauri/target/release/bundle/appimage/Jan.AppDir/usr/lib/Jan/binaries/engines
            cp -f ./src-tauri/binaries/deps/*.so* ./src-tauri/target/release/bundle/appimage/Jan.AppDir/usr/lib/Jan/binaries/
            cp -f ./src-tauri/binaries/*.so* ./src-tauri/target/release/bundle/appimage/Jan.AppDir/usr/lib/Jan/binaries/
            cp -rf ./src-tauri/binaries/engines ./src-tauri/target/release/bundle/appimage/Jan.AppDir/usr/lib/Jan/binaries/
            APP_IMAGE=./src-tauri/target/release/bundle/appimage/$(ls ./src-tauri/target/release/bundle/appimage/ | grep AppImage | head -1)
            echo $APP_IMAGE
            rm -f $APP_IMAGE
            ./appimagetool ./src-tauri/target/release/bundle/appimage/Jan.AppDir $APP_IMAGE
            yarn tauri signer sign \
            --private-key "$TAURI_SIGNING_PRIVATE_KEY" \
            --password "$TAURI_SIGNING_PRIVATE_KEY_PASSWORD" \
            "$APP_IMAGE"
          fi

        env:
          GH_TOKEN: ${{ secrets.GITHUB_TOKEN }}
          POSTHOG_KEY: ${{ secrets.POSTHOG_KEY }}
          POSTHOG_HOST: ${{ secrets.POSTHOG_HOST }}
          # CORTEX_API_PORT: ${{ inputs.cortex_api_port }}
          TAURI_SIGNING_PRIVATE_KEY: ${{ secrets.TAURI_SIGNING_PRIVATE_KEY }}
          TAURI_SIGNING_PRIVATE_KEY_PASSWORD: ${{ secrets.TAURI_SIGNING_PRIVATE_KEY_PASSWORD }}
          TAURI_SIGNING_PUBLIC_KEY: ${{ secrets.TAURI_SIGNING_PUBLIC_KEY }}

      # Publish app

      ## Artifacts, for dev and test
      - name: Upload Artifact
        if: inputs.public_provider != 'github'
        uses: actions/upload-artifact@v4
        with:
          name: jan-linux-amd64-${{ inputs.new_version }}-deb
          path: ./src-tauri/target/release/bundle/deb/*.deb

      - name: Upload Artifact
        if: inputs.public_provider != 'github'
        uses: actions/upload-artifact@v4
        with:
          name: jan-linux-amd64-${{ inputs.new_version }}-AppImage
          path: ./src-tauri/target/release/bundle/appimage/*.AppImage

      ## create zip file and latest-linux.yml for linux electron auto updater
      - name: Create zip file and latest-linux.yml for linux electron auto updater
        id: packageinfo
        run: |
          cd ./src-tauri/target/release/bundle

          if [ "${{ inputs.channel }}" != "stable" ]; then
            DEB_FILE_NAME=Jan-${{ inputs.channel }}_${{ inputs.new_version }}_amd64.deb
            APPIMAGE_FILE_NAME=Jan-${{ inputs.channel }}_${{ inputs.new_version }}_amd64.AppImage
            DEB_SIG=$(cat deb/Jan-${{ inputs.channel }}_${{ inputs.new_version }}_amd64.deb.sig)
            APPIMAGE_SIG=$(cat appimage/Jan-${{ inputs.channel }}_${{ inputs.new_version }}_amd64.AppImage.sig)
          else
            DEB_FILE_NAME=Jan_${{ inputs.new_version }}_amd64.deb
            APPIMAGE_FILE_NAME=Jan_${{ inputs.new_version }}_amd64.AppImage
            DEB_SIG=$(cat deb/Jan_${{ inputs.new_version }}_amd64.deb.sig)
            APPIMAGE_SIG=$(cat appimage/Jan_${{ inputs.new_version }}_amd64.AppImage.sig)
          fi

          DEB_FILE_SIZE=$(stat -c%s deb/$DEB_FILE_NAME)
          APPIMAGE_FILE_SIZE=$(stat -c%s appimage/$APPIMAGE_FILE_NAME)
          echo "deb file size: $DEB_FILE_SIZE"
          echo "appimage file size: $APPIMAGE_FILE_SIZE"

          DEB_SH512_CHECKSUM=$(python3 ../../../../.github/scripts/electron-checksum.py deb/$DEB_FILE_NAME)
          APPIMAGE_SH512_CHECKSUM=$(python3 ../../../../.github/scripts/electron-checksum.py appimage/$APPIMAGE_FILE_NAME)
          echo "deb sh512 checksum: $DEB_SH512_CHECKSUM"
          echo "appimage sh512 checksum: $APPIMAGE_SH512_CHECKSUM"

          CURRENT_TIME=$(date -u +"%Y-%m-%dT%H:%M:%S.%3NZ")
          echo "releaseDate: $CURRENT_TIME"

          # Create latest-linux.yml file
          echo "version: ${{ inputs.new_version }}" > latest-linux.yml
          echo "files:" >> latest-linux.yml
          echo "  - url: $DEB_FILE_NAME" >> latest-linux.yml
          echo "    sha512: $DEB_SH512_CHECKSUM" >> latest-linux.yml
          echo "    size: $DEB_FILE_SIZE" >> latest-linux.yml
          echo "  - url: $APPIMAGE_FILE_NAME" >> latest-linux.yml
          echo "    sha512: $APPIMAGE_SH512_CHECKSUM" >> latest-linux.yml
          echo "    size: $APPIMAGE_FILE_SIZE" >> latest-linux.yml
          echo "path: $APPIMAGE_FILE_NAME" >> latest-linux.yml
          echo "sha512: $APPIMAGE_SH512_CHECKSUM" >> latest-linux.yml
          echo "releaseDate: $CURRENT_TIME" >> latest-linux.yml

          cat latest-linux.yml
          cp latest-linux.yml beta-linux.yml

          echo "DEB_SIG=$DEB_SIG" >> $GITHUB_OUTPUT
          echo "APPIMAGE_SIG=$APPIMAGE_SIG" >> $GITHUB_OUTPUT
          echo "DEB_FILE_NAME=$DEB_FILE_NAME" >> $GITHUB_OUTPUT
          echo "APPIMAGE_FILE_NAME=$APPIMAGE_FILE_NAME" >> $GITHUB_OUTPUT

      ## Upload to s3 for nightly and beta
      - name: upload to aws s3 if public provider is aws
        if: inputs.public_provider == 'aws-s3' || inputs.channel == 'beta'
        run: |
          cd ./src-tauri/target/release/bundle

          # Upload for electron updater for nightly
          aws s3 cp ./latest-linux.yml s3://${{ secrets.DELTA_AWS_S3_BUCKET_NAME }}/temp-${{ inputs.channel }}/latest-linux.yml
          aws s3 cp ./beta-linux.yml s3://${{ secrets.DELTA_AWS_S3_BUCKET_NAME }}/temp-${{ inputs.channel }}/beta-linux.yml

          # Upload for tauri updater
          aws s3 cp ./appimage/Jan-${{ inputs.channel }}_${{ inputs.new_version }}_amd64.AppImage s3://${{ secrets.DELTA_AWS_S3_BUCKET_NAME }}/temp-${{ inputs.channel }}/Jan-${{ inputs.channel }}_${{ inputs.new_version }}_amd64.AppImage
          aws s3 cp ./deb/Jan-${{ inputs.channel }}_${{ inputs.new_version }}_amd64.deb s3://${{ secrets.DELTA_AWS_S3_BUCKET_NAME }}/temp-${{ inputs.channel }}/Jan-${{ inputs.channel }}_${{ inputs.new_version }}_amd64.deb
          aws s3 cp ./appimage/Jan-${{ inputs.channel }}_${{ inputs.new_version }}_amd64.AppImage.sig s3://${{ secrets.DELTA_AWS_S3_BUCKET_NAME }}/temp-${{ inputs.channel }}/Jan-${{ inputs.channel }}_${{ inputs.new_version }}_amd64.AppImage.sig
          aws s3 cp ./deb/Jan-${{ inputs.channel }}_${{ inputs.new_version }}_amd64.deb.sig s3://${{ secrets.DELTA_AWS_S3_BUCKET_NAME }}/temp-${{ inputs.channel }}/Jan-${{ inputs.channel }}_${{ inputs.new_version }}_amd64.deb.sig
        env:
          AWS_ACCESS_KEY_ID: ${{ secrets.DELTA_AWS_ACCESS_KEY_ID }}
          AWS_SECRET_ACCESS_KEY: ${{ secrets.DELTA_AWS_SECRET_ACCESS_KEY }}
          AWS_DEFAULT_REGION: ${{ secrets.DELTA_AWS_REGION }}
          AWS_EC2_METADATA_DISABLED: 'true'

      ## Upload to github release for stable release
      - name: Upload release assert if public provider is github
        if: inputs.channel == 'stable'
        env:
          GITHUB_TOKEN: ${{ secrets.GITHUB_TOKEN }}
        uses: actions/upload-release-asset@v1.0.1
        with:
          upload_url: ${{ inputs.upload_url }}
          asset_path: ./src-tauri/target/release/bundle/latest-linux.yml
          asset_name: latest-linux.yml
          asset_content_type: text/yaml

      - name: Upload release assert if public provider is github
        if: inputs.channel == 'beta'
        env:
          GITHUB_TOKEN: ${{ secrets.GITHUB_TOKEN }}
        uses: actions/upload-release-asset@v1.0.1
        with:
          upload_url: ${{ inputs.upload_url }}
          asset_path: ./src-tauri/target/release/bundle/beta-linux.yml
          asset_name: beta-linux.yml
          asset_content_type: text/yaml
      - name: Upload release assert if public provider is github
        if: inputs.public_provider == 'github'
        env:
          GITHUB_TOKEN: ${{ secrets.GITHUB_TOKEN }}
        uses: actions/upload-release-asset@v1.0.1
        with:
          upload_url: ${{ inputs.upload_url }}
          asset_path: ./src-tauri/target/release/bundle/appimage/${{ steps.packageinfo.outputs.APPIMAGE_FILE_NAME }}
          asset_name: ${{ steps.packageinfo.outputs.APPIMAGE_FILE_NAME }}
          asset_content_type: application/octet-stream

      - name: Upload release assert if public provider is github
        if: inputs.public_provider == 'github'
        env:
          GITHUB_TOKEN: ${{ secrets.GITHUB_TOKEN }}
        uses: actions/upload-release-asset@v1.0.1
        with:
          upload_url: ${{ inputs.upload_url }}
          asset_path: ./src-tauri/target/release/bundle/deb/${{ steps.packageinfo.outputs.DEB_FILE_NAME }}
          asset_name: ${{ steps.packageinfo.outputs.DEB_FILE_NAME }}
          asset_content_type: application/octet-stream
>>>>>>> e586f238
<|MERGE_RESOLUTION|>--- conflicted
+++ resolved
@@ -1,323 +1,3 @@
-<<<<<<< HEAD
-name: tauri-build-linux-x64
-on:
-  workflow_call:
-    inputs:
-      ref:
-        required: true
-        type: string
-        default: 'refs/heads/main'
-      public_provider:
-        required: true
-        type: string
-        default: none
-        description: 'none: build only, github: build and publish to github, aws s3: build and publish to aws s3'
-      new_version:
-        required: true
-        type: string
-        default: ''
-      cortex_api_port:
-        required: false
-        type: string
-        default: ''
-      upload_url:
-        required: false
-        type: string
-        default: ''
-      channel:
-        required: true
-        type: string
-        default: 'nightly'
-        description: 'The channel to use for this job'
-    secrets:
-      DELTA_AWS_S3_BUCKET_NAME:
-        required: false
-      DELTA_AWS_ACCESS_KEY_ID:
-        required: false
-      DELTA_AWS_SECRET_ACCESS_KEY:
-        required: false
-      TAURI_SIGNING_PRIVATE_KEY:
-        required: false
-      TAURI_SIGNING_PRIVATE_KEY_PASSWORD:
-        required: false
-      TAURI_SIGNING_PUBLIC_KEY:
-        required: false
-    outputs:
-      DEB_SIG:
-        value: ${{ jobs.build-linux-x64.outputs.DEB_SIG }}
-      APPIMAGE_SIG:
-        value: ${{ jobs.build-linux-x64.outputs.APPIMAGE_SIG }}
-      APPIMAGE_FILE_NAME:
-        value: ${{ jobs.build-linux-x64.outputs.APPIMAGE_FILE_NAME }}
-jobs:
-  build-linux-x64:
-    runs-on: ubuntu-22.04
-    outputs:
-      DEB_SIG: ${{ steps.packageinfo.outputs.DEB_SIG }}
-      APPIMAGE_SIG: ${{ steps.packageinfo.outputs.APPIMAGE_SIG }}
-      APPIMAGE_FILE_NAME: ${{ steps.packageinfo.outputs.APPIMAGE_FILE_NAME }}
-    environment: production
-    permissions:
-      contents: write
-    steps:
-      - name: Getting the repo
-        uses: actions/checkout@v3
-        with:
-          ref: ${{ inputs.ref }}
-
-      - name: Free Disk Space Before Build
-        run: |
-          echo "Disk space before cleanup:"
-          df -h
-          sudo rm -rf /usr/local/.ghcup
-          sudo rm -rf /opt/hostedtoolcache/CodeQL
-          sudo rm -rf /usr/local/lib/android/sdk/ndk
-          sudo rm -rf /usr/share/dotnet
-          sudo rm -rf /opt/ghc
-          sudo rm -rf /usr/local/share/boost
-          sudo apt-get clean
-          echo "Disk space after cleanup:"
-          df -h
-
-      - name: Replace Icons for Beta Build
-        if: inputs.channel != 'stable'
-        shell: bash
-        run: |
-          cp .github/scripts/icon-${{ inputs.channel }}.png src-tauri/icons/icon.png
-
-      - name: Installing node
-        uses: actions/setup-node@v1
-        with:
-          node-version: 20
-
-      - name: Install jq
-        uses: dcarbone/install-jq-action@v2.0.1
-
-      - name: Install ctoml
-        run: |
-          cargo install ctoml
-
-      - name: Install Tauri dependecies
-        run: |
-          sudo apt update
-          sudo apt install -y libglib2.0-dev libatk1.0-dev libpango1.0-dev libgtk-3-dev libsoup-3.0-dev libwebkit2gtk-4.1-dev librsvg2-dev libfuse2
-
-      - name: Update app version base public_provider
-        run: |
-          echo "Version: ${{ inputs.new_version }}"
-          # Update tauri.conf.json
-          jq --arg version "${{ inputs.new_version }}" '.version = $version | .bundle.createUpdaterArtifacts = true | .bundle.resources = ["resources/themes/**/*", "resources/pre-install/**/*"] | .bundle.externalBin = ["binaries/cortex-server", "resources/bin/uv"]' ./src-tauri/tauri.conf.json > /tmp/tauri.conf.json
-          mv /tmp/tauri.conf.json ./src-tauri/tauri.conf.json         
-          if [ "${{ inputs.channel }}" != "stable" ]; then
-            jq '.bundle.linux.deb.files = {"usr/bin/bun": "resources/bin/bun",
-                                           "usr/lib/Jan-${{ inputs.channel }}/binaries": "binaries/deps",  
-                                           "usr/lib/Jan-${{ inputs.channel }}/binaries/engines": "binaries/engines", 
-                                           "usr/lib/Jan-${{ inputs.channel }}/binaries/libvulkan.so": "binaries/libvulkan.so"}' ./src-tauri/tauri.conf.json > /tmp/tauri.conf.json
-          else
-            jq '.bundle.linux.deb.files = {"usr/bin/bun": "resources/bin/bun", 
-                                           "usr/lib/Jan/binaries": "binaries/deps",
-                                           "usr/lib/Jan/binaries/engines": "binaries/engines", 
-                                           "usr/lib/Jan/binaries/libvulkan.so": "binaries/libvulkan.so"}' ./src-tauri/tauri.conf.json > /tmp/tauri.conf.json
-          fi
-          mv /tmp/tauri.conf.json ./src-tauri/tauri.conf.json
-          jq --arg version "${{ inputs.new_version }}" '.version = $version' web/package.json > /tmp/package.json
-          mv /tmp/package.json web/package.json
-
-          ctoml ./src-tauri/Cargo.toml package.version "${{ inputs.new_version }}"
-          cat ./src-tauri/Cargo.toml
-
-          # Change app name for beta and nightly builds
-          if [ "${{ inputs.channel }}" != "stable" ]; then
-            jq '.plugins.updater.endpoints = ["https://delta.jan.ai/${{ inputs.channel }}/latest.json"]' ./src-tauri/tauri.conf.json > /tmp/tauri.conf.json
-            mv /tmp/tauri.conf.json ./src-tauri/tauri.conf.json
-
-            chmod +x .github/scripts/rename-tauri-app.sh
-            .github/scripts/rename-tauri-app.sh ./src-tauri/tauri.conf.json ${{ inputs.channel }}
-
-            cat ./src-tauri/tauri.conf.json
-            
-            # Update Cargo.toml
-            ctoml ./src-tauri/Cargo.toml package.name "Jan-${{ inputs.channel }}"
-            ctoml ./src-tauri/Cargo.toml dependencies.tauri.features[] "devtools"
-            echo "------------------"
-            cat ./src-tauri/Cargo.toml
-
-            chmod +x .github/scripts/rename-workspace.sh
-            .github/scripts/rename-workspace.sh ./package.json ${{ inputs.channel }}
-            cat ./package.json
-          fi
-      - name: Build app
-        run: |
-          make build-tauri
-          # Copy engines and bun to appimage
-           wget https://github.com/AppImage/AppImageKit/releases/download/continuous/appimagetool-x86_64.AppImage -O ./appimagetool
-          chmod +x ./appimagetool
-          if [ "${{ inputs.channel }}" != "stable" ]; then
-            ls ./src-tauri/target/release/bundle/appimage/
-            cp ./src-tauri/resources/bin/bun ./src-tauri/target/release/bundle/appimage/Jan-${{ inputs.channel }}.AppDir/usr/bin/bun
-            mkdir -p ./src-tauri/target/release/bundle/appimage/Jan-${{ inputs.channel }}.AppDir/usr/lib/Jan-${{ inputs.channel }}/binaries/engines
-            cp -f ./src-tauri/binaries/deps/*.so* ./src-tauri/target/release/bundle/appimage/Jan-${{ inputs.channel }}.AppDir/usr/lib/Jan-${{ inputs.channel }}/binaries/
-            cp -f ./src-tauri/binaries/*.so* ./src-tauri/target/release/bundle/appimage/Jan-${{ inputs.channel }}.AppDir/usr/lib/Jan-${{ inputs.channel }}/binaries/
-            cp -rf ./src-tauri/binaries/engines ./src-tauri/target/release/bundle/appimage/Jan-${{ inputs.channel }}.AppDir/usr/lib/Jan-${{ inputs.channel }}/binaries/
-            APP_IMAGE=./src-tauri/target/release/bundle/appimage/$(ls ./src-tauri/target/release/bundle/appimage/ | grep .AppImage | head -1)
-            echo $APP_IMAGE
-            rm -f $APP_IMAGE
-            ./appimagetool ./src-tauri/target/release/bundle/appimage/Jan-${{ inputs.channel }}.AppDir $APP_IMAGE
-          else
-            cp ./src-tauri/resources/bin/bun ./src-tauri/target/release/bundle/appimage/Jan.AppDir/usr/bin/bun
-            mkdir -p ./src-tauri/target/release/bundle/appimage/Jan.AppDir/usr/lib/Jan/binaries/engines
-            cp -f ./src-tauri/binaries/deps/*.so* ./src-tauri/target/release/bundle/appimage/Jan.AppDir/usr/lib/Jan/binaries/
-            cp -f ./src-tauri/binaries/*.so* ./src-tauri/target/release/bundle/appimage/Jan.AppDir/usr/lib/Jan/binaries/
-            cp -rf ./src-tauri/binaries/engines ./src-tauri/target/release/bundle/appimage/Jan.AppDir/usr/lib/Jan/binaries/
-            APP_IMAGE=./src-tauri/target/release/bundle/appimage/$(ls ./src-tauri/target/release/bundle/appimage/ | grep AppImage | head -1)
-            echo $APP_IMAGE
-            rm -f $APP_IMAGE
-            ./appimagetool ./src-tauri/target/release/bundle/appimage/Jan.AppDir $APP_IMAGE
-          fi
-
-        env:
-          GH_TOKEN: ${{ secrets.GITHUB_TOKEN }}
-          POSTHOG_KEY: ${{ secrets.POSTHOG_KEY }}
-          POSTHOG_HOST: ${{ secrets.POSTHOG_HOST }}
-          # CORTEX_API_PORT: ${{ inputs.cortex_api_port }}
-          TAURI_SIGNING_PRIVATE_KEY: ${{ secrets.TAURI_SIGNING_PRIVATE_KEY }}
-          TAURI_SIGNING_PRIVATE_KEY_PASSWORD: ${{ secrets.TAURI_SIGNING_PRIVATE_KEY_PASSWORD }}
-          TAURI_SIGNING_PUBLIC_KEY: ${{ secrets.TAURI_SIGNING_PUBLIC_KEY }}
-
-      # Publish app
-
-      ## Artifacts, for dev and test
-      - name: Upload Artifact
-        if: inputs.public_provider != 'github'
-        uses: actions/upload-artifact@v4
-        with:
-          name: jan-linux-amd64-${{ inputs.new_version }}-deb
-          path: ./src-tauri/target/release/bundle/deb/*.deb
-
-      - name: Upload Artifact
-        if: inputs.public_provider != 'github'
-        uses: actions/upload-artifact@v4
-        with:
-          name: jan-linux-amd64-${{ inputs.new_version }}-AppImage
-          path: ./src-tauri/target/release/bundle/appimage/*.AppImage
-
-      ## create zip file and latest-linux.yml for linux electron auto updater
-      - name: Create zip file and latest-linux.yml for linux electron auto updater
-        id: packageinfo
-        run: |
-          cd ./src-tauri/target/release/bundle
-
-          if [ "${{ inputs.channel }}" != "stable" ]; then
-            DEB_FILE_NAME=Jan-${{ inputs.channel }}_${{ inputs.new_version }}_amd64.deb
-            APPIMAGE_FILE_NAME=Jan-${{ inputs.channel }}_${{ inputs.new_version }}_amd64.AppImage
-            DEB_SIG=$(cat deb/Jan-${{ inputs.channel }}_${{ inputs.new_version }}_amd64.deb.sig)
-            APPIMAGE_SIG=$(cat appimage/Jan-${{ inputs.channel }}_${{ inputs.new_version }}_amd64.AppImage.sig)
-          else
-            DEB_FILE_NAME=Jan_${{ inputs.new_version }}_amd64.deb
-            APPIMAGE_FILE_NAME=Jan_${{ inputs.new_version }}_amd64.AppImage
-            DEB_SIG=$(cat deb/Jan_${{ inputs.new_version }}_amd64.deb.sig)
-            APPIMAGE_SIG=$(cat appimage/Jan_${{ inputs.new_version }}_amd64.AppImage.sig)
-          fi
-
-          DEB_FILE_SIZE=$(stat -c%s deb/$DEB_FILE_NAME)
-          APPIMAGE_FILE_SIZE=$(stat -c%s appimage/$APPIMAGE_FILE_NAME)
-          echo "deb file size: $DEB_FILE_SIZE"
-          echo "appimage file size: $APPIMAGE_FILE_SIZE"
-
-          DEB_SH512_CHECKSUM=$(python3 ../../../../.github/scripts/electron-checksum.py deb/$DEB_FILE_NAME)
-          APPIMAGE_SH512_CHECKSUM=$(python3 ../../../../.github/scripts/electron-checksum.py appimage/$APPIMAGE_FILE_NAME)
-          echo "deb sh512 checksum: $DEB_SH512_CHECKSUM"
-          echo "appimage sh512 checksum: $APPIMAGE_SH512_CHECKSUM"
-
-          CURRENT_TIME=$(date -u +"%Y-%m-%dT%H:%M:%S.%3NZ")
-          echo "releaseDate: $CURRENT_TIME"
-
-          # Create latest-linux.yml file
-          echo "version: ${{ inputs.new_version }}" > latest-linux.yml
-          echo "files:" >> latest-linux.yml
-          echo "  - url: $DEB_FILE_NAME" >> latest-linux.yml
-          echo "    sha512: $DEB_SH512_CHECKSUM" >> latest-linux.yml
-          echo "    size: $DEB_FILE_SIZE" >> latest-linux.yml
-          echo "  - url: $APPIMAGE_FILE_NAME" >> latest-linux.yml
-          echo "    sha512: $APPIMAGE_SH512_CHECKSUM" >> latest-linux.yml
-          echo "    size: $APPIMAGE_FILE_SIZE" >> latest-linux.yml
-          echo "path: $APPIMAGE_FILE_NAME" >> latest-linux.yml
-          echo "sha512: $APPIMAGE_SH512_CHECKSUM" >> latest-linux.yml
-          echo "releaseDate: $CURRENT_TIME" >> latest-linux.yml
-
-          cat latest-linux.yml
-          cp latest-linux.yml beta-linux.yml
-
-          echo "DEB_SIG=$DEB_SIG" >> $GITHUB_OUTPUT
-          echo "APPIMAGE_SIG=$APPIMAGE_SIG" >> $GITHUB_OUTPUT
-          echo "DEB_FILE_NAME=$DEB_FILE_NAME" >> $GITHUB_OUTPUT
-          echo "APPIMAGE_FILE_NAME=$APPIMAGE_FILE_NAME" >> $GITHUB_OUTPUT
-
-      ## Upload to s3 for nightly and beta
-      - name: upload to aws s3 if public provider is aws
-        if: inputs.public_provider == 'aws-s3' || inputs.channel == 'beta'
-        run: |
-          cd ./src-tauri/target/release/bundle
-
-          # Upload for electron updater for nightly
-          aws s3 cp ./latest-linux.yml s3://${{ secrets.DELTA_AWS_S3_BUCKET_NAME }}/temp-${{ inputs.channel }}/latest-linux.yml
-          aws s3 cp ./beta-linux.yml s3://${{ secrets.DELTA_AWS_S3_BUCKET_NAME }}/temp-${{ inputs.channel }}/beta-linux.yml
-
-          # Upload for tauri updater
-          aws s3 cp ./appimage/Jan-${{ inputs.channel }}_${{ inputs.new_version }}_amd64.AppImage s3://${{ secrets.DELTA_AWS_S3_BUCKET_NAME }}/temp-${{ inputs.channel }}/Jan-${{ inputs.channel }}_${{ inputs.new_version }}_amd64.AppImage
-          aws s3 cp ./deb/Jan-${{ inputs.channel }}_${{ inputs.new_version }}_amd64.deb s3://${{ secrets.DELTA_AWS_S3_BUCKET_NAME }}/temp-${{ inputs.channel }}/Jan-${{ inputs.channel }}_${{ inputs.new_version }}_amd64.deb
-          aws s3 cp ./appimage/Jan-${{ inputs.channel }}_${{ inputs.new_version }}_amd64.AppImage.sig s3://${{ secrets.DELTA_AWS_S3_BUCKET_NAME }}/temp-${{ inputs.channel }}/Jan-${{ inputs.channel }}_${{ inputs.new_version }}_amd64.AppImage.sig
-          aws s3 cp ./deb/Jan-${{ inputs.channel }}_${{ inputs.new_version }}_amd64.deb.sig s3://${{ secrets.DELTA_AWS_S3_BUCKET_NAME }}/temp-${{ inputs.channel }}/Jan-${{ inputs.channel }}_${{ inputs.new_version }}_amd64.deb.sig
-        env:
-          AWS_ACCESS_KEY_ID: ${{ secrets.DELTA_AWS_ACCESS_KEY_ID }}
-          AWS_SECRET_ACCESS_KEY: ${{ secrets.DELTA_AWS_SECRET_ACCESS_KEY }}
-          AWS_DEFAULT_REGION: ${{ secrets.DELTA_AWS_REGION }}
-          AWS_EC2_METADATA_DISABLED: 'true'
-
-      ## Upload to github release for stable release
-      - name: Upload release assert if public provider is github
-        if: inputs.channel == 'stable'
-        env:
-          GITHUB_TOKEN: ${{ secrets.GITHUB_TOKEN }}
-        uses: actions/upload-release-asset@v1.0.1
-        with:
-          upload_url: ${{ inputs.upload_url }}
-          asset_path: ./src-tauri/target/release/bundle/latest-linux.yml
-          asset_name: latest-linux.yml
-          asset_content_type: text/yaml
-
-      - name: Upload release assert if public provider is github
-        if: inputs.channel == 'beta'
-        env:
-          GITHUB_TOKEN: ${{ secrets.GITHUB_TOKEN }}
-        uses: actions/upload-release-asset@v1.0.1
-        with:
-          upload_url: ${{ inputs.upload_url }}
-          asset_path: ./src-tauri/target/release/bundle/beta-linux.yml
-          asset_name: beta-linux.yml
-          asset_content_type: text/yaml
-      - name: Upload release assert if public provider is github
-        if: inputs.public_provider == 'github'
-        env:
-          GITHUB_TOKEN: ${{ secrets.GITHUB_TOKEN }}
-        uses: actions/upload-release-asset@v1.0.1
-        with:
-          upload_url: ${{ inputs.upload_url }}
-          asset_path: ./src-tauri/target/release/bundle/appimage/${{ steps.packageinfo.outputs.APPIMAGE_FILE_NAME }}
-          asset_name: ${{ steps.packageinfo.outputs.APPIMAGE_FILE_NAME }}
-          asset_content_type: application/octet-stream
-
-      - name: Upload release assert if public provider is github
-        if: inputs.public_provider == 'github'
-        env:
-          GITHUB_TOKEN: ${{ secrets.GITHUB_TOKEN }}
-        uses: actions/upload-release-asset@v1.0.1
-        with:
-          upload_url: ${{ inputs.upload_url }}
-          asset_path: ./src-tauri/target/release/bundle/deb/${{ steps.packageinfo.outputs.DEB_FILE_NAME }}
-          asset_name: ${{ steps.packageinfo.outputs.DEB_FILE_NAME }}
-          asset_content_type: application/octet-stream
-=======
 name: tauri-build-linux-x64
 on:
   workflow_call:
@@ -643,5 +323,4 @@
           upload_url: ${{ inputs.upload_url }}
           asset_path: ./src-tauri/target/release/bundle/deb/${{ steps.packageinfo.outputs.DEB_FILE_NAME }}
           asset_name: ${{ steps.packageinfo.outputs.DEB_FILE_NAME }}
-          asset_content_type: application/octet-stream
->>>>>>> e586f238
+          asset_content_type: application/octet-stream
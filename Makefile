# Makefile for Jan Electron App - Build, Lint, Test, and Clean

# Default target, does nothing
all:
	@echo "Specify a target to run"

# Builds the UI kit
build-uikit:
ifeq ($(OS),Windows_NT)
	cd uikit && yarn config set network-timeout 300000 && yarn install && yarn build
else
	cd uikit && yarn install && yarn build
endif

# Installs yarn dependencies and builds core and extensions
install-and-build: build-uikit
ifeq ($(OS),Windows_NT)
	yarn config set network-timeout 300000
endif
	yarn global add turbo
	yarn build:core
	yarn build:server
	yarn install
	yarn build:extensions

check-file-counts: install-and-build
ifeq ($(OS),Windows_NT)
	powershell -Command "if ((Get-ChildItem -Path pre-install -Filter *.tgz | Measure-Object | Select-Object -ExpandProperty Count) -ne (Get-ChildItem -Path extensions -Directory | Where-Object Name -like *-extension* | Measure-Object | Select-Object -ExpandProperty Count)) { Write-Host 'Number of .tgz files in pre-install does not match the number of subdirectories in extensions with package.json'; exit 1 } else { Write-Host 'Extension build successful' }"
else
	@tgz_count=$$(find pre-install -type f -name "*.tgz" | wc -l); dir_count=$$(find extensions -mindepth 1 -maxdepth 1 -type d -exec test -e '{}/package.json' \; -print | wc -l); if [ $$tgz_count -ne $$dir_count ]; then echo "Number of .tgz files in pre-install ($$tgz_count) does not match the number of subdirectories in extension ($$dir_count)"; exit 1; else echo "Extension build successful"; fi
endif

dev: check-file-counts
	yarn dev

# Linting
lint: check-file-counts
	yarn lint

# Testing
test: lint
	yarn build:test
	yarn test:unit
	yarn test

# Builds and publishes the app
build-and-publish: check-file-counts
	yarn build:publish

# Build
build: check-file-counts
	yarn build

clean:
ifeq ($(OS),Windows_NT)
<<<<<<< HEAD
	powershell -Command "Get-ChildItem -Path . -Include node_modules, .next, dist, build, out -Recurse -Directory | ForEach-Object { if (Test-Path $_) { Remove-Item $_ -Recurse -Force } else { Write-Host 'Directory not found:' $_ } }"
	powershell -Command "Remove-Item -Recurse -Force ./pre-install/*.tgz"
	powershell -Command "Remove-Item -Recurse -Force ./electron/pre-install/*.tgz"
	powershell -Command "if (Test-Path '$env:USERPROFILE\jan\extensions') { Remove-Item -Recurse -Force '$env:USERPROFILE\jan\extensions' }"
=======
	powershell -Command "Get-ChildItem -Path . -Include node_modules, .next, dist, build, out -Recurse -Directory | Remove-Item -Recurse -Force"
	powershell -Command "Get-ChildItem -Path . -Include package-lock.json -Recurse -File | Remove-Item -Recurse -Force"
	powershell -Command "Remove-Item -Recurse -Force ./pre-install/*.tgz"
	powershell -Command "Remove-Item -Recurse -Force ./electron/pre-install/*.tgz"
	powershell -Command "if (Test-Path \"$($env:USERPROFILE)\jan\extensions\") { Remove-Item -Path \"$($env:USERPROFILE)\jan\extensions\" -Recurse -Force }"
>>>>>>> acbec78d
else ifeq ($(shell uname -s),Linux)
	find . -name "node_modules" -type d -prune -exec rm -rf '{}' +
	find . -name ".next" -type d -exec rm -rf '{}' +
	find . -name "dist" -type d -exec rm -rf '{}' +
	find . -name "build" -type d -exec rm -rf '{}' +
	find . -name "out" -type d -exec rm -rf '{}' +
	find . -name "packake-lock.json" -type f -exec rm -rf '{}' +
	rm -rf ./pre-install/*.tgz
	rm -rf ./electron/pre-install/*.tgz
	rm -rf "~/jan/extensions"
	rm -rf "~/.cache/jan*"
else
	find . -name "node_modules" -type d -prune -exec rm -rf '{}' +
	find . -name ".next" -type d -exec rm -rf '{}' +
	find . -name "dist" -type d -exec rm -rf '{}' +
	find . -name "build" -type d -exec rm -rf '{}' +
	find . -name "out" -type d -exec rm -rf '{}' +
	find . -name "packake-lock.json" -type f -exec rm -rf '{}' +
	rm -rf ./pre-install/*.tgz
	rm -rf ./electron/pre-install/*.tgz
	rm -rf ~/jan/extensions
	rm -rf ~/Library/Caches/jan*
endif<|MERGE_RESOLUTION|>--- conflicted
+++ resolved
@@ -53,18 +53,11 @@
 
 clean:
 ifeq ($(OS),Windows_NT)
-<<<<<<< HEAD
-	powershell -Command "Get-ChildItem -Path . -Include node_modules, .next, dist, build, out -Recurse -Directory | ForEach-Object { if (Test-Path $_) { Remove-Item $_ -Recurse -Force } else { Write-Host 'Directory not found:' $_ } }"
-	powershell -Command "Remove-Item -Recurse -Force ./pre-install/*.tgz"
-	powershell -Command "Remove-Item -Recurse -Force ./electron/pre-install/*.tgz"
-	powershell -Command "if (Test-Path '$env:USERPROFILE\jan\extensions') { Remove-Item -Recurse -Force '$env:USERPROFILE\jan\extensions' }"
-=======
 	powershell -Command "Get-ChildItem -Path . -Include node_modules, .next, dist, build, out -Recurse -Directory | Remove-Item -Recurse -Force"
 	powershell -Command "Get-ChildItem -Path . -Include package-lock.json -Recurse -File | Remove-Item -Recurse -Force"
 	powershell -Command "Remove-Item -Recurse -Force ./pre-install/*.tgz"
 	powershell -Command "Remove-Item -Recurse -Force ./electron/pre-install/*.tgz"
 	powershell -Command "if (Test-Path \"$($env:USERPROFILE)\jan\extensions\") { Remove-Item -Path \"$($env:USERPROFILE)\jan\extensions\" -Recurse -Force }"
->>>>>>> acbec78d
 else ifeq ($(shell uname -s),Linux)
 	find . -name "node_modules" -type d -prune -exec rm -rf '{}' +
 	find . -name ".next" -type d -exec rm -rf '{}' +

--- conflicted
+++ resolved
@@ -27,16 +27,10 @@
     "copy:assets:tauri": "cpx \"pre-install/*.tgz\" \"src-tauri/resources/pre-install/\"",
     "download:lib": "node ./scripts/download-lib.mjs",
     "download:bin": "node ./scripts/download-bin.mjs",
-<<<<<<< HEAD
-    "build:tauri:linux:win32": "yarn download:bin && yarn build:icon && yarn copy:assets:tauri && yarn tauri build",
-    "build:tauri:darwin": "yarn build:icon && yarn copy:assets:tauri && yarn tauri build --target universal-apple-darwin",
-    "build:tauri": "run-script-os",
-=======
     "build:tauri:win32": "yarn download:bin && yarn tauri build",
     "build:tauri:linux": "yarn download:bin && ./src-tauri/build-utils/shim-linuxdeploy.sh yarn tauri build && ./src-tauri/build-utils/buildAppImage.sh",
     "build:tauri:darwin": "yarn tauri build --target universal-apple-darwin",
     "build:tauri": "yarn install:cortex && yarn build:icon && yarn copy:assets:tauri && run-script-os",
->>>>>>> 94d9304c
     "build:icon": "tauri icon ./src-tauri/icons/icon.png",
     "build:core": "cd core && yarn build && yarn pack",
     "build:web": "yarn workspace @janhq/web-app build",

[package]
name = "Jan"
version = "0.5.16"
description = "Use offline LLMs with your own data. Run open source models like Llama2 or Falcon on your internal computers/servers."
authors = ["Jan <service@jan.ai>"]
license = "MIT"
repository = "https://github.com/menloresearch/jan"
edition = "2021"
rust-version = "1.77.2"

[lib]
name = "app_lib"
crate-type = ["staticlib", "cdylib", "rlib"]

[build-dependencies]
tauri-build = { version = "2.0.2", features = [] }

[dependencies]
serde_json = "1.0"
serde = { version = "1.0", features = ["derive"] }
log = "0.4"
tauri = { version = "2.4.0", features = [ "protocol-asset", "macos-private-api",
    "test",
] }
tauri-plugin-log = "2.0.0-rc"
tauri-plugin-shell = "2.2.0"
tauri-plugin-os = "2.2.1"
flate2 = "1.0"
tar = "0.4"
rand = "0.8"
tauri-plugin-http = { version = "2", features = ["unsafe-headers"] }
tauri-plugin-store = "2"
hyper = { version = "0.14", features = ["server"] }
reqwest = { version = "0.11", features = ["json", "blocking", "stream"] }
tokio = { version = "1", features = ["full"] }
rmcp = { git = "https://github.com/modelcontextprotocol/rust-sdk", rev = "c1c4c9a0c9afbfbbf9eb42d6f8b00d8546fbdc2c", features = [
    "client",
<<<<<<< HEAD
    "transport-sse-server",
=======
    "transport-sse-client",
>>>>>>> 16514050
    "transport-child-process",
    "tower",
    "reqwest",
] }
uuid = { version = "1.7", features = ["v4"] }
env = "1.0.1"
futures-util = "0.3.31"
tokio-util = "0.7.14"

[target.'cfg(not(any(target_os = "android", target_os = "ios")))'.dependencies]
tauri-plugin-updater = "2"
once_cell = "1.18"<|MERGE_RESOLUTION|>--- conflicted
+++ resolved
@@ -35,11 +35,7 @@
 tokio = { version = "1", features = ["full"] }
 rmcp = { git = "https://github.com/modelcontextprotocol/rust-sdk", rev = "c1c4c9a0c9afbfbbf9eb42d6f8b00d8546fbdc2c", features = [
     "client",
-<<<<<<< HEAD
-    "transport-sse-server",
-=======
     "transport-sse-client",
->>>>>>> 16514050
     "transport-child-process",
     "tower",
     "reqwest",

--- conflicted
+++ resolved
@@ -83,26 +83,6 @@
       "icons/128x128@2x.png",
       "icons/icon.icns",
       "icons/icon.ico"
-<<<<<<< HEAD
-    ],
-    "resources": ["resources/pre-install/**/*", "binaries/**/*"],
-    "externalBin": ["resources/bin/bun", "resources/bin/uv"],
-    "linux": {
-      "appimage": {
-        "bundleMediaFramework": false,
-        "files": {}
-      },
-      "deb": {
-        "files": {
-          "usr/bin/bun": "resources/bin/bun"
-        }
-      }
-    },
-    "windows": {
-      "signCommand": "powershell -ExecutionPolicy Bypass -File ./sign.ps1 %1"
-    }
-=======
     ]
->>>>>>> 94d9304c
   }
 }
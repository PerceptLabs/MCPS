{
  "$schema": "https://schema.tauri.app/config/2",
  "productName": "Jan",
  "version": "0.5.16",
  "identifier": "jan.ai.app",
  "build": {
    "frontendDist": "../web/out",
    "devUrl": "http://localhost:3000",
    "beforeDevCommand": "cross-env IS_TAURI=true yarn dev:web",
    "beforeBuildCommand": "cross-env IS_TAURI=true yarn build:web"
  },
  "app": {
    "macOSPrivateApi": true,
    "windows": [
      {
        "title": "Jan",
        "width": 1024,
        "height": 768,
        "resizable": true,
        "fullscreen": false,
        "hiddenTitle": true,
        "transparent": true,
        "titleBarStyle": "Overlay",
        "windowEffects": {
          "effects": [
            "fullScreenUI",
            "mica",
            "blur",
            "acrylic"
          ],
          "state": "active"
        }
      }
    ],
    "security": {
      "csp": {
        "default-src": "'self' customprotocol: asset: http://localhost:* http://127.0.0.1:* ws://localhost:* ws://127.0.0.1:*",
        "connect-src": "ipc: http://ipc.localhost http://127.0.0.1:* ws://localhost:* ws://127.0.0.1:* https://registry.npmjs.org",
        "font-src": [
          "https://fonts.gstatic.com blob: data:"
        ],
        "img-src": "'self' asset: http://asset.localhost blob: data:",
        "style-src": "'unsafe-inline' 'self' https://fonts.googleapis.com",
        "script-src": "'self' asset: $APPDATA/**.* http://asset.localhost"
      },
      "assetProtocol": {
        "enable": true,
        "scope": {
          "requireLiteralLeadingDot": false,
          "allow": [
            "**/*"
          ]
        }
      }
    }
  },
  "plugins": {
    "updater": {
      "pubkey": "dW50cnVzdGVkIGNvbW1lbnQ6IG1pbmlzaWduIHB1YmxpYyBrZXk6IDJFNDEzMEVCMUEzNUFENDQKUldSRXJUVWE2ekJCTGc1Mm1BVXgrWmtES3huUlBFR0lCdG5qbWFvMzgyNDhGN3VTTko5Q1NtTW0K",
      "endpoints": [
        "https://github.com/menloresearch/jan/releases/latest/download/latest.json"
      ],
      "windows": {
        "installMode": "passive"
      }
    }
  },
  "bundle": {
    "active": true,
    "targets": [
      "nsis",
      "app",
      "dmg",
      "deb",
      "appimage"
    ],
    "createUpdaterArtifacts": false,
    "icon": [
      "icons/32x32.png",
      "icons/128x128.png",
      "icons/128x128@2x.png",
      "icons/icon.icns",
      "icons/icon.ico"
    ],
    "resources": [
      "resources/themes/**/*",
      "resources/pre-install/**/*"
    ],
<<<<<<< HEAD
    "externalBin": [
      "binaries/cortex-server",
      "resources/bin/uv"
    ],
    "linux": {
      "appimage": {
        "bundleMediaFramework": false,
        "files": {}
      },
      "deb": {
        "files": {
          "usr/bin/bun": "resources/bin/bun",
          "usr/lib/Jan/binaries/engines": "binaries/engines"
        }
      }
    },
=======
    "externalBin": ["binaries/cortex-server", "resources/bin/bun", "resources/bin/uv"],
>>>>>>> 32de7f8a
    "windows": {
      "signCommand": "powershell -ExecutionPolicy Bypass -File ./sign.ps1 %1"
    }
  }
}<|MERGE_RESOLUTION|>--- conflicted
+++ resolved
@@ -83,12 +83,13 @@
       "icons/icon.ico"
     ],
     "resources": [
+      "binaries/engines/**/*",
       "resources/themes/**/*",
       "resources/pre-install/**/*"
     ],
-<<<<<<< HEAD
     "externalBin": [
       "binaries/cortex-server",
+      "resources/bin/bun",
       "resources/bin/uv"
     ],
     "linux": {
@@ -103,9 +104,6 @@
         }
       }
     },
-=======
-    "externalBin": ["binaries/cortex-server", "resources/bin/bun", "resources/bin/uv"],
->>>>>>> 32de7f8a
     "windows": {
       "signCommand": "powershell -ExecutionPolicy Bypass -File ./sign.ps1 %1"
     }

const fetchRetry = require("fetch-retry")(global.fetch);

const PORT = 1337;
const LOCAL_HOST = "127.0.0.1";
const JAN_HTTP_SERVER_URL = `http://${LOCAL_HOST}:${PORT}`;
const JAN_FS_API = `${JAN_HTTP_SERVER_URL}/fs`;
/**
 * Writes data to a file at the specified path.
 * @param {string} path - The path to the file.
 * @param {string} data - The data to write to the file.
 * @returns {Promise<any>} A Promise that resolves when the file is written successfully.
 */
const writeFile: (path: string, data: string) => Promise<any> = (path, data) =>
  window.core.api?.writeFile(path, data);

/**
 * Checks whether the path is a directory.
 * @param path - The path to check.
 * @returns {boolean} A boolean indicating whether the path is a directory.
 */
const isDirectory = (path: string): Promise<boolean> =>
  window.core.api?.isDirectory(path);


/**
 * Reads the contents of a file at the specified path.
 * @param {string} path - The path of the file to read.
 * @returns {Promise<any>} A Promise that resolves with the contents of the file.
 */
const readFile: (path: string) => Promise<any> = (path) =>
  window.core.api?.readFile(path);

/**
 * List the directory files
 * @param {string} path - The path of the directory to list files.
 * @returns {Promise<any>} A Promise that resolves with the contents of the directory.
 */
const listFiles: (path: string) => Promise<any> = (path) =>
  window.core.api?.listFiles(path);


/**
 * Creates a directory at the specified path.
 * @param {string} path - The path of the directory to create.
 * @returns {Promise<any>} A Promise that resolves when the directory is created successfully.
 */
const mkdir: (path: string) => Promise<any> = (path) =>
  window.core.api?.mkdir(path);

/**
 * Removes a directory at the specified path.
 * @param {string} path - The path of the directory to remove.
 * @returns {Promise<any>} A Promise that resolves when the directory is removed successfully.
 */
const rmdir: (path: string) => Promise<any> = (path) =>
<<<<<<< HEAD
  window.coreAPI?.rmdir(path);

=======
  window.core.api?.rmdir(path);
>>>>>>> 1bf4c1b6
/**
 * Deletes a file from the local file system.
 * @param {string} path - The path of the file to delete.
 * @returns {Promise<any>} A Promise that resolves when the file is deleted.
 */
const deleteFile: (path: string) => Promise<any> = (path) =>
  window.core.api?.deleteFile(path);

/**
 * Appends data to a file at the specified path.
 * @param path path to the file
 * @param data data to append
 */
const appendFile: (path: string, data: string) => Promise<any> = (path, data) =>
  window.core.api?.appendFile(path, data);

const copyFile: (src: string, dest: string) => Promise<any> = (src, dest) =>
  window.core.api?.copyFile(src, dest);

/**
 * Reads a file line by line.
 * @param {string} path - The path of the file to read.
 * @returns {Promise<any>} A promise that resolves to the lines of the file.
 */
const readLineByLine: (path: string) => Promise<any> = (path) =>
  window.core.api?.readLineByLine(path);


export const fs = {
  isDirectory,
  writeFile,
  readFile,
  listFiles,
  mkdir,
  rmdir,
  deleteFile,
  appendFile,
  readLineByLine,
  copyFile,
};<|MERGE_RESOLUTION|>--- conflicted
+++ resolved
@@ -1,9 +1,5 @@
 const fetchRetry = require("fetch-retry")(global.fetch);
 
-const PORT = 1337;
-const LOCAL_HOST = "127.0.0.1";
-const JAN_HTTP_SERVER_URL = `http://${LOCAL_HOST}:${PORT}`;
-const JAN_FS_API = `${JAN_HTTP_SERVER_URL}/fs`;
 /**
  * Writes data to a file at the specified path.
  * @param {string} path - The path to the file.
@@ -21,7 +17,6 @@
 const isDirectory = (path: string): Promise<boolean> =>
   window.core.api?.isDirectory(path);
 
-
 /**
  * Reads the contents of a file at the specified path.
  * @param {string} path - The path of the file to read.
@@ -38,7 +33,6 @@
 const listFiles: (path: string) => Promise<any> = (path) =>
   window.core.api?.listFiles(path);
 
-
 /**
  * Creates a directory at the specified path.
  * @param {string} path - The path of the directory to create.
@@ -53,12 +47,7 @@
  * @returns {Promise<any>} A Promise that resolves when the directory is removed successfully.
  */
 const rmdir: (path: string) => Promise<any> = (path) =>
-<<<<<<< HEAD
-  window.coreAPI?.rmdir(path);
-
-=======
   window.core.api?.rmdir(path);
->>>>>>> 1bf4c1b6
 /**
  * Deletes a file from the local file system.
  * @param {string} path - The path of the file to delete.
@@ -86,7 +75,6 @@
 const readLineByLine: (path: string) => Promise<any> = (path) =>
   window.core.api?.readLineByLine(path);
 
-
 export const fs = {
   isDirectory,
   writeFile,

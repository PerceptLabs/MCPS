import { useEffect, useRef, useState } from 'react'

import {
  ChatCompletionMessage,
  ChatCompletionRole,
  ContentType,
  EventName,
  MessageRequest,
  MessageStatus,
  ExtensionType,
  Thread,
  ThreadMessage,
  events,
  Model,
} from '@janhq/core'
import { ConversationalExtension } from '@janhq/core'
import { useAtom, useAtomValue, useSetAtom } from 'jotai'

import { ulid } from 'ulid'

import { selectedModelAtom } from '@/containers/DropdownListSidebar'
import { currentPromptAtom } from '@/containers/Providers/Jotai'

import { toaster } from '@/containers/Toast'

import { useActiveModel } from './useActiveModel'

import { extensionManager } from '@/extension/ExtensionManager'
import {
  addNewMessageAtom,
  getCurrentChatMessagesAtom,
} from '@/helpers/atoms/ChatMessage.atom'
import {
  activeThreadAtom,
  updateThreadAtom,
  updateThreadWaitingForResponseAtom,
} from '@/helpers/atoms/Conversation.atom'

export default function useSendChatMessage() {
  const activeThread = useAtomValue(activeThreadAtom)
  const addNewMessage = useSetAtom(addNewMessageAtom)
  const updateThread = useSetAtom(updateThreadAtom)
  const updateThreadWaiting = useSetAtom(updateThreadWaitingForResponseAtom)
  const [currentPrompt, setCurrentPrompt] = useAtom(currentPromptAtom)

  const currentMessages = useAtomValue(getCurrentChatMessagesAtom)
  const { activeModel } = useActiveModel()
  const selectedModel = useAtomValue(selectedModelAtom)
  const { startModel } = useActiveModel()
  const [queuedMessage, setQueuedMessage] = useState(false)

<<<<<<< HEAD
  const resendChatMessage = async (currentMessage: ThreadMessage) => {
=======
  const modelRef = useRef<Model | undefined>()

  useEffect(() => {
    modelRef.current = activeModel
  }, [activeModel])

  const resendChatMessage = async () => {
>>>>>>> 7656048e
    if (!activeThread) {
      console.error('No active thread')
      return
    }

    updateThreadWaiting(activeThread.id, true)

    const messages: ChatCompletionMessage[] = [
      activeThread.assistants[0]?.instructions,
    ]
      .filter((e) => e && e.trim() !== '')
      .map<ChatCompletionMessage>((instructions) => {
        const systemMessage: ChatCompletionMessage = {
          role: ChatCompletionRole.System,
          content: instructions,
        }
        return systemMessage
      })
      .concat(
        currentMessages
          .filter(
            (e) =>
              currentMessage.role === ChatCompletionRole.User ||
              e.id !== currentMessage.id
          )
          .map<ChatCompletionMessage>((msg) => ({
            role: msg.role,
            content: msg.content[0]?.text.value ?? '',
          }))
      )

    const messageRequest: MessageRequest = {
      id: ulid(),
      messages: messages,
      threadId: activeThread.id,
    }

    const modelId = selectedModel?.id ?? activeThread.assistants[0].model.id

    if (activeModel?.id !== modelId) {
      setQueuedMessage(true)
      await startModel(modelId)
      setQueuedMessage(false)
    }
    events.emit(EventName.OnMessageSent, messageRequest)
  }

  const sendChatMessage = async () => {
    if (!currentPrompt || currentPrompt.trim().length === 0) {
      return
    }
    if (!activeThread) {
      console.error('No active thread')
      return
    }

    if (!activeThread.isFinishInit) {
      if (!selectedModel) {
        toaster({ title: 'Please select a model' })
        return
      }
      const assistantId = activeThread.assistants[0].assistant_id ?? ''
      const assistantName = activeThread.assistants[0].assistant_name ?? ''
      const instructions = activeThread.assistants[0].instructions ?? ''
      const updatedThread: Thread = {
        ...activeThread,
        isFinishInit: true,
        assistants: [
          {
            assistant_id: assistantId,
            assistant_name: assistantName,
            instructions: instructions,
            model: {
              id: selectedModel.id,
              settings: selectedModel.settings,
              parameters: selectedModel.parameters,
            },
          },
        ],
      }

      updateThread(updatedThread)

      extensionManager
        .get<ConversationalExtension>(ExtensionType.Conversational)
        ?.saveThread(updatedThread)
    }

    updateThreadWaiting(activeThread.id, true)

    const prompt = currentPrompt.trim()
    setCurrentPrompt('')

    const messages: ChatCompletionMessage[] = [
      activeThread.assistants[0]?.instructions,
    ]
      .filter((e) => e && e.trim() !== '')
      .map<ChatCompletionMessage>((instructions) => {
        const systemMessage: ChatCompletionMessage = {
          role: ChatCompletionRole.System,
          content: instructions,
        }
        return systemMessage
      })
      .concat(
        currentMessages
          .map<ChatCompletionMessage>((msg) => ({
            role: msg.role,
            content: msg.content[0]?.text.value ?? '',
          }))
          .concat([
            {
              role: ChatCompletionRole.User,
              content: prompt,
            } as ChatCompletionMessage,
          ])
      )
    const msgId = ulid()
    const messageRequest: MessageRequest = {
      id: msgId,
      threadId: activeThread.id,
      messages,
      parameters: activeThread.assistants[0].model.parameters,
    }
    const timestamp = Date.now()
    const threadMessage: ThreadMessage = {
      id: msgId,
      thread_id: activeThread.id,
      role: ChatCompletionRole.User,
      status: MessageStatus.Ready,
      created: timestamp,
      updated: timestamp,
      object: 'thread.message',
      content: [
        {
          type: ContentType.Text,
          text: {
            value: prompt,
            annotations: [],
          },
        },
      ],
    }

    addNewMessage(threadMessage)

    await extensionManager
      .get<ConversationalExtension>(ExtensionType.Conversational)
      ?.addNewMessage(threadMessage)

    const modelId = selectedModel?.id ?? activeThread.assistants[0].model.id

    if (activeModel?.id !== modelId) {
      setQueuedMessage(true)
      await startModel(modelId)
      setQueuedMessage(false)
    }
    events.emit(EventName.OnMessageSent, messageRequest)
  }

  return {
    sendChatMessage,
    resendChatMessage,
    queuedMessage,
  }
}<|MERGE_RESOLUTION|>--- conflicted
+++ resolved
@@ -49,17 +49,13 @@
   const { startModel } = useActiveModel()
   const [queuedMessage, setQueuedMessage] = useState(false)
 
-<<<<<<< HEAD
-  const resendChatMessage = async (currentMessage: ThreadMessage) => {
-=======
   const modelRef = useRef<Model | undefined>()
 
   useEffect(() => {
     modelRef.current = activeModel
   }, [activeModel])
 
-  const resendChatMessage = async () => {
->>>>>>> 7656048e
+  const resendChatMessage = async (currentMessage: ThreadMessage) => {
     if (!activeThread) {
       console.error('No active thread')
       return

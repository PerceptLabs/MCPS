--- conflicted
+++ resolved
@@ -116,13 +116,9 @@
         return
       }
     }
-<<<<<<< HEAD
+
     setIsGeneratingResponse(true)
-=======
-
-    setIsGeneratingResponse(true)
-
->>>>>>> a336c139
+
     if (currentMessage.role !== ChatCompletionRole.User) {
       // Delete last response before regenerating
       deleteMessage(currentMessage.id ?? '')
@@ -249,9 +245,6 @@
       }
     }
     setIsGeneratingResponse(true)
-<<<<<<< HEAD
-    events.emit(MessageEvent.OnMessageSent, messageRequest)
-=======
 
     // Process message request with Assistants tools
     const request = await ToolManager.instance().process(
@@ -265,7 +258,6 @@
     EngineManager.instance()
       .get(requestBuilder.model?.engine ?? modelRequest.engine ?? '')
       ?.inference(request)
->>>>>>> a336c139
 
     // Reset states
     setReloadModel(false)

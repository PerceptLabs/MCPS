{
  "name": "@janhq/web",
  "version": "0.1.0",
  "private": true,
  "homepage": "./",
  "scripts": {
    "dev": "next dev",
    "build": "next build",
    "start": "next start",
    "lint": "eslint .",
    "lint:fix": "eslint . --fix",
    "format": "prettier --write \"**/*.{js,jsx,ts,tsx}\"",
    "compile": "tsc --noEmit -p . --pretty"
  },
  "dependencies": {
    "@huggingface/hub": "^0.15.1",
<<<<<<< HEAD
    "embla-carousel-react": "^8.1.5",
    "@cortexso/cortex.js": "^0.1.6",
    "@microsoft/fetch-event-source": "^2.0.1",
=======
>>>>>>> ecc66b15
    "@janhq/core": "link:./core",
    "@janhq/joi": "link:./joi",
    "@microsoft/fetch-event-source": "^2.0.1",
    "@tanstack/react-query": "^5.48.0",
    "autoprefixer": "10.4.16",
    "class-variance-authority": "^0.7.0",
    "cortexso-node": "^0.0.4",
    "electron-log": "^5.1.5",
    "embla-carousel-react": "^8.1.5",
    "framer-motion": "^10.16.4",
    "highlight.js": "^11.9.0",
    "jotai": "^2.6.0",
    "katex": "^0.16.10",
    "lucide-react": "^0.352.0",
    "marked": "^9.1.2",
    "marked-highlight": "^2.0.6",
    "marked-katex-extension": "^5.0.2",
    "next": "14.2.3",
    "next-themes": "^0.2.1",
    "postcss": "8.4.31",
    "posthog-js": "^1.95.1",
    "react": "18.2.0",
    "react-circular-progressbar": "^2.1.0",
    "react-dom": "18.2.0",
    "react-dropzone": "^14.2.3",
    "react-hot-toast": "^2.4.1",
    "sass": "^1.69.4",
    "tailwind-merge": "^2.0.0",
    "tailwindcss": "3.3.5",
<<<<<<< HEAD
    "use-debounce": "^10.0.0"
=======
    "use-debounce": "^10.0.0",
    "uuid": "^9.0.1",
    "yaml": "^2.4.5"
>>>>>>> ecc66b15
  },
  "devDependencies": {
    "@next/eslint-plugin-next": "^14.0.1",
    "@types/node": "20.8.10",
    "@types/react": "18.2.34",
    "@types/react-dom": "18.2.14",
    "@types/uuid": "^9.0.6",
    "@typescript-eslint/eslint-plugin": "^6.8.0",
    "@typescript-eslint/parser": "^6.8.0",
    "encoding": "^0.1.13",
    "eslint": "8.52.0",
    "eslint-config-next": "14.0.1",
    "eslint-config-prettier": "^9.0.0",
    "eslint-config-turbo": "^1.10.15",
    "eslint-import-resolver-typescript": "^3.6.1",
    "eslint-plugin-import": "^2.28.1",
    "eslint-plugin-prettier": "^5.0.1",
    "eslint-plugin-react": "^7.34.0",
    "eslint-plugin-react-hooks": "^4.6.0",
    "prettier": "^3.0.3",
    "prettier-plugin-tailwindcss": "^0.5.6",
    "rimraf": "^5.0.5",
    "typescript": "^5.3.3"
  }
}<|MERGE_RESOLUTION|>--- conflicted
+++ resolved
@@ -13,13 +13,8 @@
     "compile": "tsc --noEmit -p . --pretty"
   },
   "dependencies": {
+    "@cortexso/cortex.js": "^0.1.6",
     "@huggingface/hub": "^0.15.1",
-<<<<<<< HEAD
-    "embla-carousel-react": "^8.1.5",
-    "@cortexso/cortex.js": "^0.1.6",
-    "@microsoft/fetch-event-source": "^2.0.1",
-=======
->>>>>>> ecc66b15
     "@janhq/core": "link:./core",
     "@janhq/joi": "link:./joi",
     "@microsoft/fetch-event-source": "^2.0.1",
@@ -49,13 +44,7 @@
     "sass": "^1.69.4",
     "tailwind-merge": "^2.0.0",
     "tailwindcss": "3.3.5",
-<<<<<<< HEAD
     "use-debounce": "^10.0.0"
-=======
-    "use-debounce": "^10.0.0",
-    "uuid": "^9.0.1",
-    "yaml": "^2.4.5"
->>>>>>> ecc66b15
   },
   "devDependencies": {
     "@next/eslint-plugin-next": "^14.0.1",

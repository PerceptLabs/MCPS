--- conflicted
+++ resolved
@@ -34,15 +34,8 @@
 import { assistantsAtom } from '@/helpers/atoms/Assistant.atom'
 import { serverEnabledAtom } from '@/helpers/atoms/LocalServer.atom'
 
-<<<<<<< HEAD
-import {
-  totalRamAtom,
-  nvidiaTotalVramAtom,
-} from '@/helpers/atoms/SystemBar.atom'
-=======
 import { downloadedModelsAtom } from '@/helpers/atoms/Model.atom'
-import { totalRamAtom } from '@/helpers/atoms/SystemBar.atom'
->>>>>>> 29a7fb8c
+import { nvidiaTotalVramAtom, totalRamAtom } from '@/helpers/atoms/SystemBar.atom'
 
 type Props = {
   model: Model
@@ -56,16 +49,12 @@
   const { modelDownloadStateAtom } = useDownloadState()
   const { requestCreateNewThread } = useCreateNewThread()
   const totalRam = useAtomValue(totalRamAtom)
-<<<<<<< HEAD
   const nvidiaTotalVram = useAtomValue(nvidiaTotalVramAtom)
   // Default nvidia returns vram in MB, need to convert to bytes to match the unit of totalRamW
   let ram = nvidiaTotalVram * 1024 * 1024
   if (ram === 0) {
     ram = totalRam
   }
-=======
-
->>>>>>> 29a7fb8c
   const serverEnabled = useAtomValue(serverEnabledAtom)
   const assistants = useAtomValue(assistantsAtom)
 

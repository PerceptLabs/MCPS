import React, { useMemo } from 'react'

import { ChatCompletionRole, ContentType, ThreadMessage } from '@janhq/core'

import { useAtomValue } from 'jotai'
import 'katex/dist/katex.min.css'
import { twMerge } from 'tailwind-merge'

import LogoMark from '@/containers/Brand/Logo/Mark'

import { displayDate } from '@/utils/datetime'

import EditChatInput from '../EditChatInput'
import MessageToolbar from '../MessageToolbar'

import DocMessage from './DocMessage'
import ImageMessage from './ImageMessage'
import { MarkdownTextMessage } from './MarkdownTextMessage'
import ThinkingBlock from './ThinkingBlock'

import { activeAssistantAtom } from '@/helpers/atoms/Assistant.atom'
import {
  editMessageAtom,
  tokenSpeedAtom,
} from '@/helpers/atoms/ChatMessage.atom'

import { chatWidthAtom } from '@/helpers/atoms/Setting.atom'

const MessageContainer: React.FC<
  ThreadMessage & { isCurrentMessage: boolean; index: number }
> = (props) => {
  const isUser = props.role === ChatCompletionRole.User
  const isSystem = props.role === ChatCompletionRole.System
  const editMessage = useAtomValue(editMessageAtom)
  const activeAssistant = useAtomValue(activeAssistantAtom)
  const tokenSpeed = useAtomValue(tokenSpeedAtom)
  const chatWidth = useAtomValue(chatWidthAtom)

  const text = useMemo(
    () =>
      props.content.find((e) => e.type === ContentType.Text)?.text?.value ?? '',
    [props.content]
  )

  const { reasoningSegment, textSegment } = useMemo(() => {
    const isThinking = text.includes('<think>') && !text.includes('</think>')
    if (isThinking) return { reasoningSegment: text, textSegment: '' }

    const match = text.match(/<think>([\s\S]*?)<\/think>/)
    if (match?.index === undefined)
      return { reasoningSegment: undefined, textSegment: text }

    const splitIndex = match.index + match[0].length
    return {
      reasoningSegment: text.slice(0, splitIndex),
      textSegment: text.slice(splitIndex),
    }
  }, [text])

  const image = useMemo(
    () =>
      props.content.find((e) => e.type === ContentType.Image)?.image_url?.url,
    [props.content]
  )

  const attachedFile = useMemo(() => 'attachments' in props, [props])

  return (
    <div
      className={twMerge(
        'group relative mx-auto p-4',
        chatWidth === 'compact' && 'max-w-[700px]'
      )}
    >
      <div
        className={twMerge(
          'mb-2 flex items-center justify-start gap-x-2',
          !isUser && 'mt-2'
        )}
      >
        {!isUser && !isSystem && <LogoMark width={28} />}
        {isUser && (
          <div className="flex h-8 w-8 items-center justify-center rounded-full border border-[hsla(var(--app-border))] last:border-none">
            <svg
              width="12"
              height="16"
              viewBox="0 0 12 16"
              fill="none"
              xmlns="http://www.w3.org/2000/svg"
            >
              <path
                d="M6 0.497864C4.34315 0.497864 3 1.84101 3 3.49786C3 5.15472 4.34315 6.49786 6 6.49786C7.65685 6.49786 9 5.15472 9 3.49786C9 1.84101 7.65685 0.497864 6 0.497864ZM9.75 7.99786L2.24997 7.99787C1.00734 7.99787 0 9.00527 0 10.2479C0 11.922 0.688456 13.2633 1.81822 14.1701C2.93013 15.0625 4.42039 15.4979 6 15.4979C7.57961 15.4979 9.06987 15.0625 10.1818 14.1701C11.3115 13.2633 12 11.922 12 10.2479C12 9.00522 10.9926 7.99786 9.75 7.99786Z"
                fill="#9CA3AF"
              />
            </svg>
          </div>
        )}

        <div
          className={twMerge(
            'font-extrabold capitalize',
            isUser && 'text-gray-500'
          )}
        >
          {isUser
            ? props.role
            : (activeAssistant?.assistant_name ?? props.role)}
        </div>
        <p className="text-xs font-medium text-gray-400">
          {props.created_at &&
            displayDate(props.created_at ?? Date.now() / 1000)}
        </p>
      </div>

      <div className="flex w-full flex-col ">
        <div
          className={twMerge(
            'absolute right-0 order-1 mt-2 flex cursor-pointer items-center justify-start gap-x-2 transition-all',
            props.isCurrentMessage && !isUser
              ? 'relative left-0 order-2 flex w-full justify-between'
              : 'hidden group-hover:absolute group-hover:right-4 group-hover:top-4 group-hover:flex'
          )}
        >
          <div>
            {tokenSpeed &&
              tokenSpeed.message === props.id &&
              tokenSpeed.tokenSpeed > 0 && (
                <p className="text-xs font-medium text-[hsla(var(--text-secondary))]">
                  Token Speed: {Number(tokenSpeed.tokenSpeed).toFixed(2)}t/s
                </p>
              )}
          </div>

          <MessageToolbar message={props} />
        </div>
        <div
          className={twMerge(
            'order-2 w-full',
            !isUser && !text.includes(' ') && 'break-all',
            props.isCurrentMessage && !isUser && 'order-1'
          )}
        >
          <>
            {image && <ImageMessage image={image} />}
            {attachedFile && (
              <DocMessage
                id={props.attachments?.[0]?.file_id ?? props.id}
                metadata={props.metadata}
              />
            )}

            {editMessage === props.id ? (
              <div>
                <EditChatInput message={props} />
              </div>
            ) : (
              <div
                className={twMerge(
                  'message max-width-[100%] flex flex-col gap-y-2 overflow-x-auto overflow-y-hidden leading-relaxed'
                )}
                dir="ltr"
              >
<<<<<<< HEAD
                <MarkdownTextMessage text={text} isUser={isUser} />
=======
                {reasoningSegment && (
                  <ThinkingBlock
                    id={props.index}
                    text={reasoningSegment}
                    status={props.status}
                  />
                )}
                <MarkdownTextMessage
                  id={props.id}
                  text={textSegment}
                  isUser={isUser}
                />
>>>>>>> 6c6fc08a
              </div>
            )}
          </>
        </div>
      </div>
    </div>
  )
}

export default React.memo(MessageContainer)<|MERGE_RESOLUTION|>--- conflicted
+++ resolved
@@ -160,9 +160,6 @@
                 )}
                 dir="ltr"
               >
-<<<<<<< HEAD
-                <MarkdownTextMessage text={text} isUser={isUser} />
-=======
                 {reasoningSegment && (
                   <ThinkingBlock
                     id={props.index}
@@ -171,11 +168,9 @@
                   />
                 )}
                 <MarkdownTextMessage
-                  id={props.id}
                   text={textSegment}
                   isUser={isUser}
                 />
->>>>>>> 6c6fc08a
               </div>
             )}
           </>

import React, { useState } from 'react'

import {
  Slider,
  Input,
  Tooltip,
  TooltipArrow,
  TooltipContent,
  TooltipPortal,
  TooltipTrigger,
} from '@janhq/uikit'

import { InfoIcon } from 'lucide-react'

import { useClickOutside } from '@/hooks/useClickOutside'

type Props = {
  name: string
  title: string
  disabled: boolean
  description: string
  min: number
  max: number
  step: number
  value: number
  onValueChanged: (e: string | number | boolean) => void
}

const SliderRightPanel: React.FC<Props> = ({
  title,
  disabled,
  min,
  max,
  step,
  description,
  value,
  onValueChanged,
}) => {
  const [showTooltip, setShowTooltip] = useState({ max: false, min: false })

  useClickOutside(() => setShowTooltip({ max: false, min: false }), null, [])
  return (
    <div className="flex flex-col">
      <div className="mb-3 flex items-center gap-x-2">
        <p className="text-sm font-semibold text-zinc-500 dark:text-gray-300">
          {title}
        </p>
        <Tooltip>
          <TooltipTrigger asChild>
            <InfoIcon size={16} className="flex-shrink-0 dark:text-gray-500" />
          </TooltipTrigger>
          <TooltipPortal>
            <TooltipContent side="top" className="max-w-[240px]">
              <span>{description}</span>
              <TooltipArrow />
            </TooltipContent>
          </TooltipPortal>
        </Tooltip>
      </div>
      <div className="flex items-center gap-x-4">
        <div className="relative w-full">
          <Slider
            value={[value]}
            onValueChange={(e) => onValueChanged?.(e[0])}
            min={min}
            max={max}
            step={step}
            disabled={disabled}
          />
          <div className="relative mt-2 flex items-center justify-between text-gray-400">
            <p className="text-sm">{min}</p>
            <p className="text-sm">{max}</p>
          </div>
        </div>
        <Tooltip open={showTooltip.max || showTooltip.min}>
          <TooltipTrigger asChild>
            <Input
              type="number"
              className="-mt-4 h-8 w-20"
              min={min}
              max={max}
              value={String(value)}
<<<<<<< HEAD
              disabled={disabled}
=======
              textAlign="right"
              disabled={!enabled}
>>>>>>> 81e88895
              onBlur={(e) => {
                if (Number(e.target.value) > Number(max)) {
                  onValueChanged?.(Number(max))
                  setShowTooltip({ max: true, min: false })
                } else if (Number(e.target.value) < Number(min)) {
                  onValueChanged?.(Number(min))
                  setShowTooltip({ max: false, min: true })
                }
              }}
              onChange={(e) => {
                onValueChanged?.(Number(e.target.value))
              }}
            />
          </TooltipTrigger>
          <TooltipPortal>
            <TooltipContent className="max-w-[240px]" side="top">
              {showTooltip.max && (
                <span>Automatically set to the maximum allowed tokens</span>
              )}
              {showTooltip.min && (
                <span>Automatically set to the minimum allowed tokens</span>
              )}
              <TooltipArrow />
            </TooltipContent>
          </TooltipPortal>
        </Tooltip>
      </div>
    </div>
  )
}

export default SliderRightPanel<|MERGE_RESOLUTION|>--- conflicted
+++ resolved
@@ -80,12 +80,8 @@
               min={min}
               max={max}
               value={String(value)}
-<<<<<<< HEAD
               disabled={disabled}
-=======
               textAlign="right"
-              disabled={!enabled}
->>>>>>> 81e88895
               onBlur={(e) => {
                 if (Number(e.target.value) > Number(max)) {
                   onValueChanged?.(Number(max))

{
  "name": "jan-electron",
  "version": "0.1.3",
  "main": "./build/main.js",
  "author": "Jan <service@jan.ai>",
  "license": "MIT",
  "homepage": "./",
  "build": {
    "appId": "jan.ai.app",
    "productName": "Jan",
    "files": [
      "renderer/**/*",
      "build/*.{js,map}",
      "build/**/*.{js,map}",
      "core/pre-install",
      "core/plugin-manager/facade"
    ],
    "asarUnpack": [
      "core/pre-install"
    ],
    "publish": [
      {
        "provider": "github",
        "owner": "janhq",
        "repo": "jan"
      }
    ],
    "extends": null,
    "mac": {
<<<<<<< HEAD
      "type": "distribution",
      "entitlements": "./entitlements.mac.plist",
      "entitlementsInherit": "./entitlements.mac.plist",
      "notarize": {
        "teamId": "YT49P7GXG4"
      }
    }
=======
      "type": "distribution"
    },
    "artifactName": "${name}-${os}-${arch}-${version}.${ext}"
>>>>>>> 3d9b6663
  },
  "scripts": {
    "lint": "eslint . --ext \".js,.jsx,.ts,.tsx\"",
    "test:e2e": "playwright test --workers=1",
    "dev": "tsc -p . && electron .",
    "build": "tsc -p . && electron-builder -p never -m",
    "build:darwin": "tsc -p . && electron-builder -p never -m --x64 --arm64",
    "build:win32": "tsc -p . && electron-builder -p never -w",
    "build:linux": "tsc -p . && electron-builder -p never --linux deb",
    "build:publish": "tsc -p . && electron-builder -p onTagOrDraft -m",
    "build:publish-darwin": "tsc -p . && electron-builder -p onTagOrDraft -m --x64 --arm64",
    "build:publish-win32": "tsc -p . && electron-builder -p onTagOrDraft -w",
    "build:publish-linux": "tsc -p . && electron-builder -p onTagOrDraft --linux deb "
  },
  "dependencies": {
    "@npmcli/arborist": "^7.1.0",
    "electron-store": "^8.1.0",
    "electron-updater": "^6.1.4",
    "pacote": "^17.0.4",
    "request": "^2.88.2",
    "request-progress": "^3.0.0"
  },
  "devDependencies": {
    "@electron/notarize": "^2.1.0",
    "@playwright/test": "^1.38.1",
    "@typescript-eslint/eslint-plugin": "^6.7.3",
    "@typescript-eslint/parser": "^6.7.3",
    "electron": "26.2.1",
    "electron-builder": "^24.6.4",
    "electron-playwright-helpers": "^1.6.0",
    "eslint-plugin-react": "^7.33.2"
  },
  "installConfig": {
    "hoistingLimits": "workspaces"
  }
}<|MERGE_RESOLUTION|>--- conflicted
+++ resolved
@@ -27,19 +27,14 @@
     ],
     "extends": null,
     "mac": {
-<<<<<<< HEAD
       "type": "distribution",
       "entitlements": "./entitlements.mac.plist",
       "entitlementsInherit": "./entitlements.mac.plist",
       "notarize": {
         "teamId": "YT49P7GXG4"
       }
-    }
-=======
-      "type": "distribution"
     },
     "artifactName": "${name}-${os}-${arch}-${version}.${ext}"
->>>>>>> 3d9b6663
   },
   "scripts": {
     "lint": "eslint . --ext \".js,.jsx,.ts,.tsx\"",

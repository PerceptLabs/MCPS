--- conflicted
+++ resolved
@@ -92,11 +92,7 @@
     "@typescript-eslint/parser": "^6.7.3",
     "electron": "28.0.0",
     "electron-builder": "^24.9.1",
-<<<<<<< HEAD
     "electron-playwright-helpers": "^1.7.0",
-=======
-    "electron-playwright-helpers": "^1.6.0",
->>>>>>> e428a615
     "eslint-plugin-react": "^7.33.2",
     "run-script-os": "^1.1.6"
   },

--- conflicted
+++ resolved
@@ -1,4 +1,3 @@
-<<<<<<< HEAD
 import path from "node:path";
 import fs from "node:fs";
 import { getJanDataFolderPath, log, normalizeFilePath } from "@janhq/core/node";
@@ -11,36 +10,12 @@
   getCurrentNitroProcessInfo,
   getNvidiaConfig as nitroGetNvidiaConfig,
   setNvidiaConfig as nitroSetNvidiaConfig,
-  NitroNvidiaConfig,
 } from "@janhq/nitro-node";
-=======
-import fs from "fs";
-import path from "path";
-import { ChildProcessWithoutNullStreams, spawn } from "child_process";
-import tcpPortUsed from "tcp-port-used";
-import fetchRT from "fetch-retry";
-import {
-  log,
-  getJanDataFolderPath,
-  getSystemResourceInfo,
-} from "@janhq/core/node";
-import { getNitroProcessInfo, updateNvidiaInfo } from "./nvidia";
-import {
-  Model,
-  InferenceEngine,
-  ModelSettingParams,
-  PromptTemplate,
-} from "@janhq/core";
-import { executableNitroFile } from "./execute";
-
-// Polyfill fetch with retry
-const fetchRetry = fetchRT(fetch);
->>>>>>> 61419e5c
+import { Model } from "@janhq/core";
 
 /**
  * Strip any non-serializable properties from an object or array
  */
-<<<<<<< HEAD
 const safeSerialization = <T>(obj: T): Partial<T> =>
   JSON.parse(JSON.stringify(obj));
 /**
@@ -56,35 +31,6 @@
   const absPath = path.join(getJanDataFolderPath(), normalizeFilePath(fileURL));
   return absPath;
 };
-=======
-interface ModelInitOptions {
-  modelFullPath: string;
-  model: Model;
-}
-// The PORT to use for the Nitro subprocess
-const PORT = 3928;
-// The HOST address to use for the Nitro subprocess
-const LOCAL_HOST = "127.0.0.1";
-// The URL for the Nitro subprocess
-const NITRO_HTTP_SERVER_URL = `http://${LOCAL_HOST}:${PORT}`;
-// The URL for the Nitro subprocess to load a model
-const NITRO_HTTP_LOAD_MODEL_URL = `${NITRO_HTTP_SERVER_URL}/inferences/llamacpp/loadmodel`;
-// The URL for the Nitro subprocess to validate a model
-const NITRO_HTTP_VALIDATE_MODEL_URL = `${NITRO_HTTP_SERVER_URL}/inferences/llamacpp/modelstatus`;
-// The URL for the Nitro subprocess to kill itself
-const NITRO_HTTP_KILL_URL = `${NITRO_HTTP_SERVER_URL}/processmanager/destroy`;
-
-// The supported model format
-// TODO: Should be an array to support more models
-const SUPPORTED_MODEL_FORMAT = ".gguf";
-
-// The subprocess instance for Nitro
-let subprocess: ChildProcessWithoutNullStreams | undefined = undefined;
-// The current model file url
-let currentModelFile: string = "";
-// The current model settings
-let currentSettings: ModelSettingParams | undefined = undefined;
->>>>>>> 61419e5c
 
 /**
  * Path to the settings file
@@ -98,72 +44,12 @@
 /**
  * Read settings.json and call setNvidiaConfig
  */
-<<<<<<< HEAD
 const setNvidiaConfigFromFile = async (): Promise<void> => {
   try {
     const data = JSON.parse(fs.readFileSync(NVIDIA_INFO_FILE, "utf-8"));
     return await nitroSetNvidiaConfig(data);
   } catch (error) {
     return;
-=======
-async function runModel(
-  wrapper: ModelInitOptions,
-): Promise<ModelOperationResponse | void> {
-  if (wrapper.model.engine !== InferenceEngine.nitro) {
-    // Not a nitro model
-    return Promise.resolve();
-  }
-
-  currentModelFile = wrapper.modelFullPath;
-  const janRoot = await getJanDataFolderPath();
-  if (!currentModelFile.includes(janRoot)) {
-    currentModelFile = path.join(janRoot, currentModelFile);
-  }
-  const files: string[] = fs.readdirSync(currentModelFile);
-
-  // Look for GGUF model file
-  const ggufBinFile = files.find(
-    (file) =>
-      file === path.basename(currentModelFile) ||
-      file.toLowerCase().includes(SUPPORTED_MODEL_FORMAT),
-  );
-
-  if (!ggufBinFile) return Promise.reject("No GGUF model file found");
-
-  currentModelFile = path.join(currentModelFile, ggufBinFile);
-
-  if (wrapper.model.engine !== InferenceEngine.nitro) {
-    return Promise.reject("Not a nitro model");
-  } else {
-    const nitroResourceProbe = await getSystemResourceInfo();
-    // Convert settings.prompt_template to system_prompt, user_prompt, ai_prompt
-    if (wrapper.model.settings.prompt_template) {
-      const promptTemplate = wrapper.model.settings.prompt_template;
-      const prompt = promptTemplateConverter(promptTemplate);
-      if (prompt?.error) {
-        return Promise.reject(prompt.error);
-      }
-      wrapper.model.settings.system_prompt = prompt.system_prompt;
-      wrapper.model.settings.user_prompt = prompt.user_prompt;
-      wrapper.model.settings.ai_prompt = prompt.ai_prompt;
-    }
-
-    const modelFolderPath = path.join(janRoot, "models", wrapper.model.id);
-    const modelPath = wrapper.model.settings.llama_model_path
-      ? path.join(modelFolderPath, wrapper.model.settings.llama_model_path)
-      : currentModelFile;
-
-    currentSettings = {
-      ...wrapper.model.settings,
-      llama_model_path: modelPath,
-      // This is critical and requires real CPU physical core count (or performance core)
-      cpu_threads: Math.max(1, nitroResourceProbe.numCpuPhysicalCore),
-      ...(wrapper.model.settings.mmproj && {
-        mmproj: path.join(modelFolderPath, wrapper.model.settings.mmproj),
-      }),
-    };
-    return runNitroAndLoadModel();
->>>>>>> 61419e5c
   }
 };
 /**
@@ -186,85 +72,14 @@
 /**
  * Wrapper to allow safe call from IPC
  */
-<<<<<<< HEAD
 const initialize = async (): Promise<void> =>
   await sanitizePromise(_initialize());
-=======
-function loadLLMModel(settings: any): Promise<Response> {
-  if (!settings?.ngl) {
-    settings.ngl = 100;
-  }
-  log(`[NITRO]::Debug: Loading model with params ${JSON.stringify(settings)}`);
-  return fetchRetry(NITRO_HTTP_LOAD_MODEL_URL, {
-    method: "POST",
-    headers: {
-      "Content-Type": "application/json",
-    },
-    body: JSON.stringify(settings),
-    retries: 3,
-    retryDelay: 500,
-  })
-    .then((res) => {
-      log(
-        `[NITRO]::Debug: Load model success with response ${JSON.stringify(
-          res,
-        )}`,
-      );
-      return Promise.resolve(res);
-    })
-    .catch((err) => {
-      log(`[NITRO]::Error: Load model failed with error ${err}`);
-      return Promise.reject(err);
-    });
-}
->>>>>>> 61419e5c
 
 /**
  * Set logger for nitro
  */
-<<<<<<< HEAD
 const setLogger = async (log: any): Promise<void> =>
   await sanitizePromise(nitroSetLogger(log));
-=======
-async function validateModelStatus(): Promise<void> {
-  // Send a GET request to the validation URL.
-  // Retry the request up to 3 times if it fails, with a delay of 500 milliseconds between retries.
-  return fetchRetry(NITRO_HTTP_VALIDATE_MODEL_URL, {
-    method: "GET",
-    headers: {
-      "Content-Type": "application/json",
-    },
-    retries: 5,
-    retryDelay: 500,
-  }).then(async (res: Response) => {
-    log(
-      `[NITRO]::Debug: Validate model state with response ${JSON.stringify(
-        res.status
-      )}`
-    );
-    // If the response is OK, check model_loaded status.
-    if (res.ok) {
-      const body = await res.json();
-      // If the model is loaded, return an empty object.
-      // Otherwise, return an object with an error message.
-      if (body.model_loaded) {
-        log(
-          `[NITRO]::Debug: Validate model state success with response ${JSON.stringify(
-            body
-          )}`
-        );
-        return Promise.resolve();
-      }
-    }
-    log(
-      `[NITRO]::Debug: Validate model state failed with response ${JSON.stringify(
-        res.statusText
-      )}`
-    );
-    return Promise.reject("Validate model status failed");
-  });
-}
->>>>>>> 61419e5c
 
 /**
  * Set binary path for nitro binaries
@@ -276,6 +91,8 @@
  * Start nitro and run the model
  */
 const runModel = async (
+  // TODO: Actually support input type `Model`
+  _model: Model,
   modelInitOptions: NitroModelInitOptions,
   runMode?: "cpu" | "gpu",
 ): Promise<any> =>
@@ -290,7 +107,6 @@
         cont_batching: modelInitOptions.cont_batching,
         embedding: modelInitOptions.embedding,
       },
-<<<<<<< HEAD
       runMode,
     ),
   );
@@ -300,41 +116,6 @@
 // Set default bin path to within the extension's root
 // In build phase, the binaries will be downloaded and packed in advance
 setBinPath(path.join(__dirname, "..", "..", "bin"));
-=======
-    );
-
-    // Handle subprocess output
-    subprocess.stdout.on("data", (data: any) => {
-      log(`[NITRO]::Debug: ${data}`);
-    });
-
-    subprocess.stderr.on("data", (data: any) => {
-      log(`[NITRO]::Error: ${data}`);
-    });
-
-    subprocess.on("close", (code: any) => {
-      log(`[NITRO]::Debug: Nitro exited with code: ${code}`);
-      subprocess = undefined;
-      reject(`child process exited with code ${code}`);
-    });
-
-    tcpPortUsed.waitUntilUsed(PORT, 300, 30000).then(() => {
-      log(`[NITRO]::Debug: Nitro is ready`);
-      resolve();
-    });
-  });
-}
-
-/**
- * Every module should have a dispose function
- * This will be called when the extension is unloaded and should clean up any resources
- * Also called when app is closed
- */
-function dispose() {
-  // clean other registered resources here
-  killSubprocess();
-}
->>>>>>> 61419e5c
 
 export default {
   initialize,

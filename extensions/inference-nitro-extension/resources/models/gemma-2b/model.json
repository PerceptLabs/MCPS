{
  "sources": [
    {
      "filename": "gemma-2b-it-q4_k_m.gguf",
      "url": "https://huggingface.co/lmstudio-ai/gemma-2b-it-GGUF/resolve/main/gemma-2b-it-q4_k_m.gguf"
    }
  ],
  "id": "gemma-2b",
  "object": "model",
  "name": "Gemma 2B Q4",
<<<<<<< HEAD
  "version": "1.2",
=======
  "version": "1.3",
>>>>>>> 17ecc7c9
  "description": "Gemma is built from the same technology with Google's Gemini.",
  "format": "gguf",
  "settings": {
    "ctx_len": 8192,
    "prompt_template": "<start_of_turn>user\n{prompt}<end_of_turn>\n<start_of_turn>model",
    "llama_model_path": "gemma-2b-it-q4_k_m.gguf",
    "ngl": 19
  },
  "parameters": {
    "temperature": 0.7,
    "top_p": 0.95,
    "stream": true,
    "max_tokens": 8192,
    "stop": ["<end_of_turn>"],
    "frequency_penalty": 0,
    "presence_penalty": 0
  },
  "metadata": {
    "author": "Google",
    "tags": ["2B", "Finetuned", "Tiny"],
    "size": 1500000000
  },
  "engine": "nitro"
}<|MERGE_RESOLUTION|>--- conflicted
+++ resolved
@@ -8,11 +8,7 @@
   "id": "gemma-2b",
   "object": "model",
   "name": "Gemma 2B Q4",
-<<<<<<< HEAD
-  "version": "1.2",
-=======
   "version": "1.3",
->>>>>>> 17ecc7c9
   "description": "Gemma is built from the same technology with Google's Gemini.",
   "format": "gguf",
   "settings": {

--- conflicted
+++ resolved
@@ -1,28 +1,4 @@
 [
-  {
-    "sources": [
-      {
-        "url": "https://www.anthropic.com/"
-      }
-    ],
-    "id": "claude-3-opus-20240229",
-    "object": "model",
-    "name": "Claude 3 Opus 20240229",
-    "version": "1.1",
-    "description": "Claude 3 Opus is a powerful model suitables for highly complex task.",
-    "format": "api",
-    "settings": {},
-    "parameters": {
-      "max_tokens": 4096,
-      "temperature": 0.7,
-      "stream": false
-    },
-    "metadata": {
-      "author": "Anthropic",
-      "tags": ["General", "Big Context Length"]
-    },
-    "engine": "anthropic"
-  },
   {
     "sources": [
       {
@@ -38,78 +14,6 @@
     "settings": {},
     "parameters": {
       "max_tokens": 4096,
-      "temperature": 0.7,
-      "stream": false
-    },
-    "metadata": {
-      "author": "Anthropic",
-      "tags": ["General", "Big Context Length"]
-    },
-    "engine": "anthropic"
-  },
-  {
-    "sources": [
-      {
-        "url": "https://www.anthropic.com/"
-      }
-    ],
-    "id": "claude-3-sonnet-20240229",
-    "object": "model",
-    "name": "Claude 3 Sonnet 20240229",
-    "version": "1.1",
-    "description": "Claude 3 Sonnet is an ideal model balance of intelligence and speed for enterprise workloads.",
-    "format": "api",
-    "settings": {},
-    "parameters": {
-      "max_tokens": 4096,
-      "temperature": 0.7,
-      "stream": false
-    },
-    "metadata": {
-      "author": "Anthropic",
-      "tags": ["General", "Big Context Length"]
-    },
-    "engine": "anthropic"
-  },
-  {
-    "sources": [
-      {
-        "url": "https://www.anthropic.com/"
-      }
-    ],
-    "id": "claude-3-haiku-20240307",
-    "object": "model",
-    "name": "Claude 3 Haiku 20240307",
-    "version": "1.1",
-    "description": "Claude 3 Haiku is the fastest model provides near-instant responsiveness.",
-    "format": "api",
-    "settings": {},
-    "parameters": {
-      "max_tokens": 4096,
-      "temperature": 0.7,
-      "stream": false
-    },
-    "metadata": {
-      "author": "Anthropic",
-      "tags": ["General", "Big Context Length"]
-    },
-    "engine": "anthropic"
-  },
-  {
-    "sources": [
-      {
-        "url": "https://www.anthropic.com/"
-      }
-    ],
-    "id": "claude-3-5-haiku-20241022",
-    "object": "model",
-    "name": "Claude 3.5 Haiku 20241022",
-    "version": "1.0",
-    "description": "Claude 3.5 Haiku is the fastest model provides near-instant responsiveness.",
-    "format": "api",
-    "settings": {},
-    "parameters": {
-      "max_tokens": 8192,
       "temperature": 0.7,
       "stream": false
     },
@@ -149,10 +53,10 @@
         "url": "https://www.anthropic.com/"
       }
     ],
-    "id": "claude-3-5-sonnet-20240620",
+    "id": "claude-3-5-sonnet-latest",
     "object": "model",
-    "name": "Claude 3.5 Sonnet 20240620",
-    "version": "1.1",
+    "name": "Claude 3.5 Sonnet Latest",
+    "version": "1.0",
     "description": "Claude 3.5 Sonnet raises the industry bar for intelligence, outperforming competitor models and Claude 3 Opus on a wide range of evaluations, with the speed and cost of our mid-tier model, Claude 3 Sonnet.",
     "format": "api",
     "settings": {},
@@ -166,56 +70,5 @@
       "tags": ["General", "Big Context Length"]
     },
     "engine": "anthropic"
-  },
-  {
-    "sources": [
-      {
-        "url": "https://www.anthropic.com/"
-      }
-    ],
-    "id": "claude-3-5-sonnet-20241022",
-    "object": "model",
-    "name": "Claude 3.5 Sonnet 20241022",
-    "version": "1.0",
-    "description": "Claude 3.5 Sonnet raises the industry bar for intelligence, outperforming competitor models and Claude 3 Opus on a wide range of evaluations, with the speed and cost of our mid-tier model, Claude 3 Sonnet.",
-    "format": "api",
-    "settings": {},
-    "parameters": {
-      "max_tokens": 8192,
-<<<<<<< HEAD
-      "temperature": 0.7,
-      "stream": true
-    },
-    "metadata": {
-      "author": "Anthropic",
-      "tags": ["General", "Big Context Length"]
-    },
-    "engine": "anthropic"
-  },
-  {
-    "sources": [
-      {
-        "url": "https://www.anthropic.com/"
-      }
-    ],
-    "id": "claude-3-5-sonnet-latest",
-    "object": "model",
-    "name": "Claude 3.5 Sonnet Latest",
-    "version": "1.0",
-    "description": "Claude 3.5 Sonnet raises the industry bar for intelligence, outperforming competitor models and Claude 3 Opus on a wide range of evaluations, with the speed and cost of our mid-tier model, Claude 3 Sonnet.",
-    "format": "api",
-    "settings": {},
-    "parameters": {
-      "max_tokens": 8192,
-=======
->>>>>>> 39cdbbae
-      "temperature": 0.7,
-      "stream": true
-    },
-    "metadata": {
-      "author": "Anthropic",
-      "tags": ["General", "Big Context Length"]
-    },
-    "engine": "anthropic"
   }
 ]
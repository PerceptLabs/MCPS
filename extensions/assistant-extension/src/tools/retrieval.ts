--- conflicted
+++ resolved
@@ -36,13 +36,9 @@
           NODE,
           'toolRetrievalIngestNewDocument',
           docFile,
-<<<<<<< HEAD
-          data.model?.engine,
-          tool?.useTimeWeightedRetriever ?? false
-=======
+          tool?.useTimeWeightedRetriever ?? false,
           data.model?.id,
           data.model?.engine
->>>>>>> 6ba540d1
         )
       } else {
         return Promise.resolve(data)

--- conflicted
+++ resolved
@@ -10,13 +10,9 @@
 }
 export async function toolRetrievalIngestNewDocument(
   file: string,
-<<<<<<< HEAD
-  engine: string,
-  useTimeWeighted: boolean
-=======
+  useTimeWeighted: boolean,
   model: string,
   engine: string
->>>>>>> 6ba540d1
 ) {
   const filePath = path.join(getJanDataFolderPath(), normalizeFilePath(file))
   const threadPath = path.dirname(filePath.replace('files', ''))

--- conflicted
+++ resolved
@@ -13,10 +13,7 @@
       NODE: JSON.stringify(`${pkgJson.name}/${pkgJson.node}`),
       API_URL: JSON.stringify('http://127.0.0.1:39291'),
       SOCKET_URL: JSON.stringify('ws://127.0.0.1:39291'),
-<<<<<<< HEAD
-=======
       PLATFORM: JSON.stringify(process.platform),
->>>>>>> 6c6fc08a
       CORTEX_ENGINE_VERSION: JSON.stringify('v0.1.49'),
       DEFAULT_REMOTE_ENGINES: JSON.stringify(engines),
       DEFAULT_REMOTE_MODELS: JSON.stringify(models),
@@ -40,20 +37,6 @@
     },
     define: {
       CORTEX_ENGINE_VERSION: JSON.stringify('v0.1.49'),
-<<<<<<< HEAD
-    },
-  },
-  {
-    input: 'src/node/cpuInfo.ts',
-    output: {
-      format: 'cjs',
-      file: 'dist/node/cpuInfo.js',
-    },
-    external: ['cpu-instructions'],
-    resolve: {
-      extensions: ['.ts', '.js', '.svg'],
-=======
->>>>>>> 6c6fc08a
     },
   },
 ])